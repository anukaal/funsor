# Copyright Contributors to the Pyro project.
# SPDX-License-Identifier: Apache-2.0

"""
We use a switching linear dynamical system [1] to model a EEG time series dataset.
For inference we use a moment-matching approximation enabled by
`funsor.interpretation(funsor.terms.moment_matching)`.

References

[1] Anderson, B., and J. Moore. "Optimal filtering. Prentice-Hall, Englewood Cliffs." New Jersey (1979).
"""
import argparse
import time
from collections import OrderedDict
from os.path import exists
from urllib.request import urlopen

import numpy as np
import pyro
import torch
import torch.nn as nn

import funsor
import funsor.ops as ops
<<<<<<< HEAD
import funsor.torch.distributions as dist
from funsor.pyro.convert import funsor_to_cat_and_mvn, funsor_to_mvn, matrix_and_mvn_to_funsor, mvn_to_funsor
=======
from funsor.pyro.convert import (
    funsor_to_cat_and_mvn,
    funsor_to_mvn,
    matrix_and_mvn_to_funsor,
    mvn_to_funsor,
)
>>>>>>> 47639f7b


# download dataset from UCI archive
def download_data():
    if not exists("eeg.dat"):
        url = "http://archive.ics.uci.edu/ml/machine-learning-databases/00264/EEG%20Eye%20State.arff"
        with open("eeg.dat", "wb") as f:
            f.write(urlopen(url).read())


class SLDS(nn.Module):
    def __init__(
        self,
        num_components,  # the number of switching states K
        hidden_dim,  # the dimension of the continuous latent space
        obs_dim,  # the dimension of the continuous outputs
        fine_transition_matrix=True,  # controls whether the transition matrix depends on s_t
        fine_transition_noise=False,  # controls whether the transition noise depends on s_t
        fine_observation_matrix=False,  # controls whether the observation matrix depends on s_t
        fine_observation_noise=False,  # controls whether the observation noise depends on s_t
        moment_matching_lag=1,
    ):  # controls the expense of the moment matching approximation

        self.num_components = num_components
        self.hidden_dim = hidden_dim
        self.obs_dim = obs_dim
        self.moment_matching_lag = moment_matching_lag
        self.fine_transition_noise = fine_transition_noise
        self.fine_observation_matrix = fine_observation_matrix
        self.fine_observation_noise = fine_observation_noise
        self.fine_transition_matrix = fine_transition_matrix

        assert moment_matching_lag > 0
        assert (
            fine_transition_noise
            or fine_observation_matrix
            or fine_observation_noise
            or fine_transition_matrix
        ), (
            "The continuous dynamics need to be coupled to the discrete dynamics in at least one way [use at "
            + "least one of the arguments --ftn --ftm --fon --fom]"
        )

        super(SLDS, self).__init__()

        # initialize the various parameters of the model
        self.transition_logits = nn.Parameter(
            0.1 * torch.randn(num_components, num_components)
        )
        if fine_transition_matrix:
            transition_matrix = torch.eye(hidden_dim) + 0.05 * torch.randn(
                num_components, hidden_dim, hidden_dim
            )
        else:
            transition_matrix = torch.eye(hidden_dim) + 0.05 * torch.randn(
                hidden_dim, hidden_dim
            )
        self.transition_matrix = nn.Parameter(transition_matrix)
        if fine_transition_noise:
            self.log_transition_noise = nn.Parameter(
                0.1 * torch.randn(num_components, hidden_dim)
            )
        else:
            self.log_transition_noise = nn.Parameter(0.1 * torch.randn(hidden_dim))
        if fine_observation_matrix:
            self.observation_matrix = nn.Parameter(
                0.3 * torch.randn(num_components, hidden_dim, obs_dim)
            )
        else:
            self.observation_matrix = nn.Parameter(
                0.3 * torch.randn(hidden_dim, obs_dim)
            )
        if fine_observation_noise:
            self.log_obs_noise = nn.Parameter(
                0.1 * torch.randn(num_components, obs_dim)
            )
        else:
            self.log_obs_noise = nn.Parameter(0.1 * torch.randn(obs_dim))

        # define the prior distribution p(x_0) over the continuous latent at the initial time step t=0
        x_init_mvn = pyro.distributions.MultivariateNormal(
            torch.zeros(self.hidden_dim), torch.eye(self.hidden_dim)
        )
        self.x_init_mvn = mvn_to_funsor(
            x_init_mvn,
            real_inputs=OrderedDict([("x_0", funsor.Reals[self.hidden_dim])]),
        )

    # we construct the various funsors used to compute the marginal log probability and other model quantities.
    # these funsors depend on the various model parameters.
    def get_tensors_and_dists(self):
        # normalize the transition probabilities
        trans_logits = self.transition_logits - self.transition_logits.logsumexp(
            dim=-1, keepdim=True
        )
        trans_probs = funsor.Tensor(
            trans_logits, OrderedDict([("s", funsor.Bint[self.num_components])])
        )

        trans_mvn = pyro.distributions.MultivariateNormal(
            torch.zeros(self.hidden_dim), self.log_transition_noise.exp().diag_embed()
        )
        obs_mvn = pyro.distributions.MultivariateNormal(
            torch.zeros(self.obs_dim), self.log_obs_noise.exp().diag_embed()
        )

        event_dims = (
            ("s",) if self.fine_transition_matrix or self.fine_transition_noise else ()
        )
        x_trans_dist = matrix_and_mvn_to_funsor(
            self.transition_matrix, trans_mvn, event_dims, "x", "y"
        )
        event_dims = (
            ("s",)
            if self.fine_observation_matrix or self.fine_observation_noise
            else ()
        )
        y_dist = matrix_and_mvn_to_funsor(
            self.observation_matrix, obs_mvn, event_dims, "x", "y"
        )

        return trans_logits, trans_probs, trans_mvn, obs_mvn, x_trans_dist, y_dist

    # compute the marginal log probability of the observed data using a moment-matching approximation
    @funsor.interpretation(funsor.terms.moment_matching)
    def log_prob(self, data):
        (
            trans_logits,
            trans_probs,
            trans_mvn,
            obs_mvn,
            x_trans_dist,
            y_dist,
        ) = self.get_tensors_and_dists()

        log_prob = funsor.Number(0.0)

        s_vars = {-1: funsor.Tensor(torch.tensor(0), dtype=self.num_components)}
        x_vars = {}

        for t, y in enumerate(data):
            # construct free variables for s_t and x_t
            s_vars[t] = funsor.Variable(
                "s_{}".format(t), funsor.Bint[self.num_components]
            )
            x_vars[t] = funsor.Variable("x_{}".format(t), funsor.Reals[self.hidden_dim])

            # incorporate the discrete switching dynamics
            log_prob += dist.Categorical(trans_probs(s=s_vars[t - 1]), value=s_vars[t])

            # incorporate the prior term p(x_t | x_{t-1})
            if t == 0:
                log_prob += self.x_init_mvn(value=x_vars[t])
            else:
                log_prob += x_trans_dist(s=s_vars[t], x=x_vars[t - 1], y=x_vars[t])

            # do a moment-matching reduction. at this point log_prob depends on (moment_matching_lag + 1)-many
            # pairs of free variables.
            if t > self.moment_matching_lag - 1:
                log_prob = log_prob.reduce(
                    ops.logaddexp,
                    frozenset(
                        [
                            s_vars[t - self.moment_matching_lag].name,
                            x_vars[t - self.moment_matching_lag].name,
                        ]
                    ),
                )

            # incorporate the observation p(y_t | x_t, s_t)
            log_prob += y_dist(s=s_vars[t], x=x_vars[t], y=y)

        T = data.shape[0]
        # reduce any remaining free variables
        for t in range(self.moment_matching_lag):
            log_prob = log_prob.reduce(
                ops.logaddexp,
                frozenset(
                    [
                        s_vars[T - self.moment_matching_lag + t].name,
                        x_vars[T - self.moment_matching_lag + t].name,
                    ]
                ),
            )

        # assert that we've reduced all the free variables in log_prob
        assert not log_prob.inputs, "unexpected free variables remain"

        # return the PyTorch tensor behind log_prob (which we can directly differentiate)
        return log_prob.data

    # do filtering, prediction, and smoothing using a moment-matching approximation.
    # here we implicitly use a moment matching lag of L = 1. the general logic follows
    # the logic in the log_prob method.
    @torch.no_grad()
    @funsor.interpretation(funsor.terms.moment_matching)
    def filter_and_predict(self, data, smoothing=False):
        (
            trans_logits,
            trans_probs,
            trans_mvn,
            obs_mvn,
            x_trans_dist,
            y_dist,
        ) = self.get_tensors_and_dists()

        log_prob = funsor.Number(0.0)

        s_vars = {-1: funsor.Tensor(torch.tensor(0), dtype=self.num_components)}
        x_vars = {-1: None}

        predictive_x_dists, predictive_y_dists, filtering_dists = [], [], []
        test_LLs = []

        for t, y in enumerate(data):
            s_vars[t] = funsor.Variable(
                "s_{}".format(t), funsor.Bint[self.num_components]
            )
            x_vars[t] = funsor.Variable("x_{}".format(t), funsor.Reals[self.hidden_dim])

            log_prob += dist.Categorical(trans_probs(s=s_vars[t - 1]), value=s_vars[t])

            if t == 0:
                log_prob += self.x_init_mvn(value=x_vars[t])
            else:
                log_prob += x_trans_dist(s=s_vars[t], x=x_vars[t - 1], y=x_vars[t])

            if t > 0:
                log_prob = log_prob.reduce(
                    ops.logaddexp, frozenset([s_vars[t - 1].name, x_vars[t - 1].name])
                )

            # do 1-step prediction and compute test LL
            if t > 0:
                predictive_x_dists.append(log_prob)
                _log_prob = log_prob - log_prob.reduce(ops.logaddexp)
                predictive_y_dist = y_dist(s=s_vars[t], x=x_vars[t]) + _log_prob
                test_LLs.append(
                    predictive_y_dist(y=y).reduce(ops.logaddexp).data.item()
                )
                predictive_y_dist = predictive_y_dist.reduce(
                    ops.logaddexp, frozenset(["x_{}".format(t), "s_{}".format(t)])
                )
                predictive_y_dists.append(funsor_to_mvn(predictive_y_dist, 0, ()))

            log_prob += y_dist(s=s_vars[t], x=x_vars[t], y=y)

            # save filtering dists for forward-backward smoothing
            if smoothing:
                filtering_dists.append(log_prob)

        # do the backward recursion using previously computed ingredients
        if smoothing:
            # seed the backward recursion with the filtering distribution at t=T
            smoothing_dists = [filtering_dists[-1]]
            T = data.size(0)

            s_vars = {
                t: funsor.Variable("s_{}".format(t), funsor.Bint[self.num_components])
                for t in range(T)
            }
            x_vars = {
                t: funsor.Variable("x_{}".format(t), funsor.Reals[self.hidden_dim])
                for t in range(T)
            }

            # do the backward recursion.
            # let p[t|t-1] be the predictive distribution at time step t.
            # let p[t|t] be the filtering distribution at time step t.
            # let f[t] denote the prior (transition) density at time step t.
            # then the smoothing distribution p[t|T] at time step t is
            # given by the following recursion.
            # p[t-1|T] = p[t-1|t-1] <p[t|T] f[t] / p[t|t-1]>
            # where <...> denotes integration of the latent variables at time step t.
            for t in reversed(range(T - 1)):
                integral = smoothing_dists[-1] - predictive_x_dists[t]
                integral += dist.Categorical(
                    trans_probs(s=s_vars[t]), value=s_vars[t + 1]
                )
                integral += x_trans_dist(s=s_vars[t], x=x_vars[t], y=x_vars[t + 1])
                integral = integral.reduce(
                    ops.logaddexp, frozenset([s_vars[t + 1].name, x_vars[t + 1].name])
                )
                smoothing_dists.append(filtering_dists[t] + integral)

        # compute predictive test MSE and predictive variances
        predictive_means = torch.stack([d.mean for d in predictive_y_dists])  # T-1 ydim
        predictive_vars = torch.stack(
            [d.covariance_matrix.diagonal(dim1=-1, dim2=-2) for d in predictive_y_dists]
        )
        predictive_mse = (predictive_means - data[1:, :]).pow(2.0).mean(-1)

        if smoothing:
            # compute smoothed mean function
            smoothing_dists = [
                funsor_to_cat_and_mvn(d, 0, ("s_{}".format(t),))
                for t, d in enumerate(reversed(smoothing_dists))
            ]
            means = torch.stack([d[1].mean for d in smoothing_dists])  # T 2 xdim
            means = torch.matmul(means.unsqueeze(-2), self.observation_matrix).squeeze(
                -2
            )  # T 2 ydim

            probs = torch.stack([d[0].logits for d in smoothing_dists]).exp()
            probs = probs / probs.sum(-1, keepdim=True)  # T 2

            smoothing_means = (probs.unsqueeze(-1) * means).sum(-2)  # T ydim
            smoothing_probs = probs[:, 1]

            return (
                predictive_mse,
                torch.tensor(np.array(test_LLs)),
                predictive_means,
                predictive_vars,
                smoothing_means,
                smoothing_probs,
            )
        else:
            return predictive_mse, torch.tensor(np.array(test_LLs))


def main(args):
    funsor.set_backend("torch")

    # download and pre-process EEG data if not in test mode
    if not args.test:
        download_data()
        N_val, N_test = 149, 200
        data = np.loadtxt("eeg.dat", delimiter=",", skiprows=19)
        print("[raw data shape] {}".format(data.shape))
        data = data[::20, :]
        print("[data shape after thinning] {}".format(data.shape))
        eye_state = [int(d) for d in data[:, -1].tolist()]
        data = torch.tensor(data[:, :-1]).float()
    # in test mode (for continuous integration on github) so create fake data
    else:
        data = torch.randn(10, 3)
        N_val, N_test = 2, 2

    T, obs_dim = data.shape
    N_train = T - N_test - N_val

    np.random.seed(0)
    rand_perm = np.random.permutation(N_val + N_test)
    val_indices = rand_perm[0:N_val]
    test_indices = rand_perm[N_val:]

    data_mean = data[0:N_train, :].mean(0)
    data -= data_mean
    data_std = data[0:N_train, :].std(0)
    data /= data_std

    print("Length of time series T: {}   Observation dimension: {}".format(T, obs_dim))
    print("N_train: {}  N_val: {}  N_test: {}".format(N_train, N_val, N_test))

    torch.manual_seed(args.seed)

    # set up model
    slds = SLDS(
        num_components=args.num_components,
        hidden_dim=args.hidden_dim,
        obs_dim=obs_dim,
        fine_observation_noise=args.fon,
        fine_transition_noise=args.ftn,
        fine_observation_matrix=args.fom,
        fine_transition_matrix=args.ftm,
        moment_matching_lag=args.moment_matching_lag,
    )

    # set up optimizer
    adam = torch.optim.Adam(
        slds.parameters(),
        lr=args.learning_rate,
        betas=(args.beta1, 0.999),
        amsgrad=True,
    )
    scheduler = torch.optim.lr_scheduler.ExponentialLR(adam, gamma=args.gamma)
    ts = [time.time()]

    report_frequency = 1

    # training loop
    for step in range(args.num_steps):
        nll = -slds.log_prob(data[0:N_train, :]) / N_train
        nll.backward()

        if step == 5:
            scheduler.base_lrs[0] *= 0.20

        adam.step()
        scheduler.step()
        adam.zero_grad()

        if step % report_frequency == 0 or step == args.num_steps - 1:
            step_dt = ts[-1] - ts[-2] if step > 0 else 0.0
            pred_mse, pred_LLs = slds.filter_and_predict(
                data[0 : N_train + N_val + N_test, :]
            )
            val_mse = pred_mse[val_indices].mean().item()
            test_mse = pred_mse[test_indices].mean().item()
            val_ll = pred_LLs[val_indices].mean().item()
            test_ll = pred_LLs[test_indices].mean().item()

            stats = "[step %03d] train_nll: %.5f val_mse: %.5f val_ll: %.5f test_mse: %.5f test_ll: %.5f\t(dt: %.2f)"
            print(
                stats % (step, nll.item(), val_mse, val_ll, test_mse, test_ll, step_dt)
            )

        ts.append(time.time())

    # plot predictions and smoothed means
    if args.plot:
        assert not args.test
        (
            predicted_mse,
            LLs,
            pred_means,
            pred_vars,
            smooth_means,
            smooth_probs,
        ) = slds.filter_and_predict(data, smoothing=True)

        pred_means = pred_means.data.numpy()
        pred_stds = pred_vars.sqrt().data.numpy()
        smooth_means = smooth_means.data.numpy()
        smooth_probs = smooth_probs.data.numpy()

        import matplotlib

        matplotlib.use("Agg")  # noqa: E402
        import matplotlib.pyplot as plt

        f, axes = plt.subplots(4, 1, figsize=(12, 8), sharex=True)
        T = data.size(0)
        N_valtest = N_val + N_test
        to_seconds = 117.0 / T

        for k, ax in enumerate(axes[:-1]):
            which = [0, 4, 10][k]
            ax.plot(to_seconds * np.arange(T), data[:, which], "ko", markersize=2)
            ax.plot(
                to_seconds * np.arange(N_train),
                smooth_means[:N_train, which],
                ls="solid",
                color="r",
            )

            ax.plot(
                to_seconds * (N_train + np.arange(N_valtest)),
                pred_means[-N_valtest:, which],
                ls="solid",
                color="b",
            )
            ax.fill_between(
                to_seconds * (N_train + np.arange(N_valtest)),
                pred_means[-N_valtest:, which] - 1.645 * pred_stds[-N_valtest:, which],
                pred_means[-N_valtest:, which] + 1.645 * pred_stds[-N_valtest:, which],
                color="lightblue",
            )
            ax.set_ylabel("$y_{%d}$" % (which + 1), fontsize=20)
            ax.tick_params(axis="both", which="major", labelsize=14)

        axes[-1].plot(to_seconds * np.arange(T), eye_state, "k", ls="solid")
        axes[-1].plot(to_seconds * np.arange(T), smooth_probs, "r", ls="solid")
        axes[-1].set_xlabel("Time (s)", fontsize=20)
        axes[-1].set_ylabel("Eye state", fontsize=20)
        axes[-1].tick_params(axis="both", which="major", labelsize=14)

        plt.tight_layout(pad=0.7)
        plt.savefig("eeg.pdf")


if __name__ == "__main__":
    parser = argparse.ArgumentParser(description="Switching linear dynamical system")
    parser.add_argument("-n", "--num-steps", default=3, type=int)
    parser.add_argument("-s", "--seed", default=15, type=int)
    parser.add_argument("-hd", "--hidden-dim", default=5, type=int)
    parser.add_argument("-k", "--num-components", default=2, type=int)
    parser.add_argument("-lr", "--learning-rate", default=0.5, type=float)
    parser.add_argument("-b1", "--beta1", default=0.75, type=float)
    parser.add_argument("-g", "--gamma", default=0.99, type=float)
    parser.add_argument("-mml", "--moment-matching-lag", default=1, type=int)
    parser.add_argument("--plot", action="store_true")
    parser.add_argument("--fon", action="store_true")
    parser.add_argument("--ftm", action="store_true")
    parser.add_argument("--fom", action="store_true")
    parser.add_argument("--ftn", action="store_true")
    parser.add_argument("--test", action="store_true")
    args = parser.parse_args()

    main(args)<|MERGE_RESOLUTION|>--- conflicted
+++ resolved
@@ -23,17 +23,13 @@
 
 import funsor
 import funsor.ops as ops
-<<<<<<< HEAD
 import funsor.torch.distributions as dist
-from funsor.pyro.convert import funsor_to_cat_and_mvn, funsor_to_mvn, matrix_and_mvn_to_funsor, mvn_to_funsor
-=======
 from funsor.pyro.convert import (
     funsor_to_cat_and_mvn,
     funsor_to_mvn,
     matrix_and_mvn_to_funsor,
     mvn_to_funsor,
 )
->>>>>>> 47639f7b
 
 
 # download dataset from UCI archive
