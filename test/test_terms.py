--- conflicted
+++ resolved
@@ -9,11 +9,7 @@
 import funsor.ops as ops
 from funsor.domains import Domain, bint, reals
 from funsor.interpreter import interpretation
-<<<<<<< HEAD
-from funsor.terms import Independent, Lambda, Number, Stack, Variable, eager, sequential, to_data, to_funsor
-=======
 from funsor.terms import (
-    Binary,
     Cat,
     Independent,
     Lambda,
@@ -21,11 +17,11 @@
     Slice,
     Stack,
     Variable,
+    eager,
     sequential,
     to_data,
     to_funsor
 )
->>>>>>> e456bd48
 from funsor.testing import assert_close, check_funsor, random_tensor
 from funsor.torch import REDUCE_OP_TO_TORCH
 
