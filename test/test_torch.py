import itertools
from collections import OrderedDict

import pytest
import torch

import funsor
import funsor.ops as ops
from funsor.domains import Domain, bint, find_domain, reals
<<<<<<< HEAD
from funsor.interpreter import interpretation
from funsor.terms import Cat, Lambda, Number, Slice, Variable, lazy
=======
from funsor.terms import Cat, Lambda, Number, Slice, Stack, Variable
>>>>>>> d18c78e6
from funsor.testing import assert_close, assert_equiv, check_funsor, random_tensor
from funsor.torch import REDUCE_OP_TO_TORCH, Einsum, Tensor, align_tensors, torch_stack, torch_tensordot


@pytest.mark.parametrize('shape', [(), (4,), (3, 2)])
@pytest.mark.parametrize('dtype', [torch.float, torch.long, torch.uint8, torch.bool])
def test_to_funsor(shape, dtype):
    t = torch.randn(shape).type(dtype)
    f = funsor.to_funsor(t)
    assert isinstance(f, Tensor)
    assert funsor.to_funsor(t, reals(*shape)) is f
    with pytest.raises(ValueError):
        funsor.to_funsor(t, reals(5, *shape))


def test_to_data():
    data = torch.zeros(3, 3)
    x = Tensor(data)
    assert funsor.to_data(x) is data


def test_to_data_error():
    data = torch.zeros(3, 3)
    x = Tensor(data, OrderedDict(i=bint(3)))
    with pytest.raises(ValueError):
        funsor.to_data(x)


def test_cons_hash():
    x = torch.randn(3, 3)
    assert Tensor(x) is Tensor(x)


def test_indexing():
    data = torch.randn(4, 5)
    inputs = OrderedDict([('i', bint(4)),
                          ('j', bint(5))])
    x = Tensor(data, inputs)
    check_funsor(x, inputs, reals(), data)

    assert x() is x
    assert x(k=3) is x
    check_funsor(x(1), {'j': bint(5)}, reals(), data[1])
    check_funsor(x(1, 2), {}, reals(), data[1, 2])
    check_funsor(x(1, 2, k=3), {}, reals(), data[1, 2])
    check_funsor(x(1, j=2), {}, reals(), data[1, 2])
    check_funsor(x(1, j=2, k=3), (), reals(), data[1, 2])
    check_funsor(x(1, k=3), {'j': bint(5)}, reals(), data[1])
    check_funsor(x(i=1), {'j': bint(5)}, reals(), data[1])
    check_funsor(x(i=1, j=2), (), reals(), data[1, 2])
    check_funsor(x(i=1, j=2, k=3), (), reals(), data[1, 2])
    check_funsor(x(i=1, k=3), {'j': bint(5)}, reals(), data[1])
    check_funsor(x(j=2), {'i': bint(4)}, reals(), data[:, 2])
    check_funsor(x(j=2, k=3), {'i': bint(4)}, reals(), data[:, 2])


def test_advanced_indexing_shape():
    I, J, M, N = 4, 4, 2, 3
    x = Tensor(torch.randn(I, J), OrderedDict([
        ('i', bint(I)),
        ('j', bint(J)),
    ]))
    m = Tensor(torch.tensor([2, 3]), OrderedDict([('m', bint(M))]), I)
    n = Tensor(torch.tensor([0, 1, 1]), OrderedDict([('n', bint(N))]), J)
    assert x.data.shape == (I, J)

    check_funsor(x(i=m), {'j': bint(J), 'm': bint(M)}, reals())
    check_funsor(x(i=m, j=n), {'m': bint(M), 'n': bint(N)}, reals())
    check_funsor(x(i=m, j=n, k=m), {'m': bint(M), 'n': bint(N)}, reals())
    check_funsor(x(i=m, k=m), {'j': bint(J), 'm': bint(M)}, reals())
    check_funsor(x(i=n), {'j': bint(J), 'n': bint(N)}, reals())
    check_funsor(x(i=n, k=m), {'j': bint(J), 'n': bint(N)}, reals())
    check_funsor(x(j=m), {'i': bint(I), 'm': bint(M)}, reals())
    check_funsor(x(j=m, i=n), {'m': bint(M), 'n': bint(N)}, reals())
    check_funsor(x(j=m, i=n, k=m), {'m': bint(M), 'n': bint(N)}, reals())
    check_funsor(x(j=m, k=m), {'i': bint(I), 'm': bint(M)}, reals())
    check_funsor(x(j=n), {'i': bint(I), 'n': bint(N)}, reals())
    check_funsor(x(j=n, k=m), {'i': bint(I), 'n': bint(N)}, reals())
    check_funsor(x(m), {'j': bint(J), 'm': bint(M)}, reals())
    check_funsor(x(m, j=n), {'m': bint(M), 'n': bint(N)}, reals())
    check_funsor(x(m, j=n, k=m), {'m': bint(M), 'n': bint(N)}, reals())
    check_funsor(x(m, k=m), {'j': bint(J), 'm': bint(M)}, reals())
    check_funsor(x(m, n), {'m': bint(M), 'n': bint(N)}, reals())
    check_funsor(x(m, n, k=m), {'m': bint(M), 'n': bint(N)}, reals())
    check_funsor(x(n), {'j': bint(J), 'n': bint(N)}, reals())
    check_funsor(x(n, k=m), {'j': bint(J), 'n': bint(N)}, reals())
    check_funsor(x(n, m), {'m': bint(M), 'n': bint(N)}, reals())
    check_funsor(x(n, m, k=m), {'m': bint(M), 'n': bint(N)}, reals())


def test_slice_simple():
    t = torch.randn(3, 4, 5)
    f = Tensor(t)["i", "j"]
    assert_close(f, f(i=Slice("i", 3)))
    assert_close(f, f(j=Slice("j", 4)))
    assert_close(f, f(i=Slice("i", 3), j=Slice("j", 4)))
    assert_close(f, f(i=Slice("i", 3), j="j"))
    assert_close(f, f(i="i", j=Slice("j", 4)))


@pytest.mark.parametrize("stop", [0, 1, 2, 10])
def test_slice_1(stop):
    t = torch.randn(10, 2)
    actual = Tensor(t)["i"](i=Slice("j", stop, dtype=10))
    expected = Tensor(t[:stop])["j"]
    assert_close(actual, expected)


@pytest.mark.parametrize("start", [0, 1, 2, 10])
@pytest.mark.parametrize("stop", [0, 1, 2, 10])
@pytest.mark.parametrize("step", [1, 2, 5, 10])
def test_slice_2(start, stop, step):
    t = torch.randn(10, 2)
    actual = Tensor(t)["i"](i=Slice("j", start, stop, step, dtype=10))
    expected = Tensor(t[start: stop: step])["j"]
    assert_close(actual, expected)


@pytest.mark.parametrize('output_shape', [(), (7,), (3, 2)])
def test_advanced_indexing_tensor(output_shape):
    #      u   v
    #     / \ / \
    #    i   j   k
    #     \  |  /
    #      \ | /
    #        x
    output = reals(*output_shape)
    x = random_tensor(OrderedDict([
        ('i', bint(2)),
        ('j', bint(3)),
        ('k', bint(4)),
    ]), output)
    i = random_tensor(OrderedDict([
        ('u', bint(5)),
    ]), bint(2))
    j = random_tensor(OrderedDict([
        ('v', bint(6)),
        ('u', bint(5)),
    ]), bint(3))
    k = random_tensor(OrderedDict([
        ('v', bint(6)),
    ]), bint(4))

    expected_data = torch.empty((5, 6) + output_shape)
    for u in range(5):
        for v in range(6):
            expected_data[u, v] = x.data[i.data[u], j.data[v, u], k.data[v]]
    expected = Tensor(expected_data, OrderedDict([
        ('u', bint(5)),
        ('v', bint(6)),
    ]))

    assert_equiv(expected, x(i, j, k))
    assert_equiv(expected, x(i=i, j=j, k=k))

    assert_equiv(expected, x(i=i, j=j)(k=k))
    assert_equiv(expected, x(j=j, k=k)(i=i))
    assert_equiv(expected, x(k=k, i=i)(j=j))

    assert_equiv(expected, x(i=i)(j=j, k=k))
    assert_equiv(expected, x(j=j)(k=k, i=i))
    assert_equiv(expected, x(k=k)(i=i, j=j))

    assert_equiv(expected, x(i=i)(j=j)(k=k))
    assert_equiv(expected, x(i=i)(k=k)(j=j))
    assert_equiv(expected, x(j=j)(i=i)(k=k))
    assert_equiv(expected, x(j=j)(k=k)(i=i))
    assert_equiv(expected, x(k=k)(i=i)(j=j))
    assert_equiv(expected, x(k=k)(j=j)(i=i))


@pytest.mark.parametrize('output_shape', [(), (7,), (3, 2)])
def test_advanced_indexing_lazy(output_shape):
    x = Tensor(torch.randn((2, 3, 4) + output_shape), OrderedDict([
        ('i', bint(2)),
        ('j', bint(3)),
        ('k', bint(4)),
    ]))
    u = Variable('u', bint(2))
    v = Variable('v', bint(3))
    with interpretation(lazy):
        i = Number(1, 2) - u
        j = Number(2, 3) - v
        k = u + v

    expected_data = torch.empty((2, 3) + output_shape)
    i_data = funsor.torch.materialize(i).data
    j_data = funsor.torch.materialize(j).data
    k_data = funsor.torch.materialize(k).data
    for u in range(2):
        for v in range(3):
            expected_data[u, v] = x.data[i_data[u], j_data[v], k_data[u, v]]
    expected = Tensor(expected_data, OrderedDict([
        ('u', bint(2)),
        ('v', bint(3)),
    ]))

    assert_equiv(expected, x(i, j, k))
    assert_equiv(expected, x(i=i, j=j, k=k))

    assert_equiv(expected, x(i=i, j=j)(k=k))
    assert_equiv(expected, x(j=j, k=k)(i=i))
    assert_equiv(expected, x(k=k, i=i)(j=j))

    assert_equiv(expected, x(i=i)(j=j, k=k))
    assert_equiv(expected, x(j=j)(k=k, i=i))
    assert_equiv(expected, x(k=k)(i=i, j=j))

    assert_equiv(expected, x(i=i)(j=j)(k=k))
    assert_equiv(expected, x(i=i)(k=k)(j=j))
    assert_equiv(expected, x(j=j)(i=i)(k=k))
    assert_equiv(expected, x(j=j)(k=k)(i=i))
    assert_equiv(expected, x(k=k)(i=i)(j=j))
    assert_equiv(expected, x(k=k)(j=j)(i=i))


def unary_eval(symbol, x):
    if symbol in ['~', '-']:
        return eval('{} x'.format(symbol))
    return getattr(x, symbol)()


@pytest.mark.parametrize('dims', [(), ('a',), ('a', 'b')])
@pytest.mark.parametrize('symbol', [
    '~', '-', 'abs', 'sqrt', 'exp', 'log', 'log1p', 'sigmoid',
])
def test_unary(symbol, dims):
    sizes = {'a': 3, 'b': 4}
    shape = tuple(sizes[d] for d in dims)
    inputs = OrderedDict((d, bint(sizes[d])) for d in dims)
    dtype = 'real'
    data = torch.rand(shape) + 0.5
    if symbol == '~':
        data = data.byte()
        dtype = 2
    expected_data = unary_eval(symbol, data)

    x = Tensor(data, inputs, dtype)
    actual = unary_eval(symbol, x)
    check_funsor(actual, inputs, funsor.Domain((), dtype), expected_data)


BINARY_OPS = [
    '+', '-', '*', '/', '**', '==', '!=', '<', '<=', '>', '>=',
    'min', 'max',
]
BOOLEAN_OPS = ['&', '|', '^']


def binary_eval(symbol, x, y):
    if symbol == 'min':
        return funsor.ops.min(x, y)
    if symbol == 'max':
        return funsor.ops.max(x, y)
    return eval('x {} y'.format(symbol))


@pytest.mark.parametrize('dims2', [(), ('a',), ('b', 'a'), ('b', 'c', 'a')])
@pytest.mark.parametrize('dims1', [(), ('a',), ('a', 'b'), ('b', 'a', 'c')])
@pytest.mark.parametrize('symbol', BINARY_OPS + BOOLEAN_OPS)
def test_binary_funsor_funsor(symbol, dims1, dims2):
    sizes = {'a': 3, 'b': 4, 'c': 5}
    shape1 = tuple(sizes[d] for d in dims1)
    shape2 = tuple(sizes[d] for d in dims2)
    inputs1 = OrderedDict((d, bint(sizes[d])) for d in dims1)
    inputs2 = OrderedDict((d, bint(sizes[d])) for d in dims2)
    data1 = torch.rand(shape1) + 0.5
    data2 = torch.rand(shape2) + 0.5
    dtype = 'real'
    if symbol in BOOLEAN_OPS:
        dtype = 2
        data1 = data1.byte()
        data2 = data2.byte()
    x1 = Tensor(data1, inputs1, dtype)
    x2 = Tensor(data2, inputs2, dtype)
    inputs, aligned = align_tensors(x1, x2)
    expected_data = binary_eval(symbol, aligned[0], aligned[1])

    actual = binary_eval(symbol, x1, x2)
    check_funsor(actual, inputs, Domain((), dtype), expected_data)


@pytest.mark.parametrize('output_shape2', [(), (2,), (3, 2)], ids=str)
@pytest.mark.parametrize('output_shape1', [(), (2,), (3, 2)], ids=str)
@pytest.mark.parametrize('inputs2', [(), ('a',), ('b', 'a'), ('b', 'c', 'a')], ids=str)
@pytest.mark.parametrize('inputs1', [(), ('a',), ('a', 'b'), ('b', 'a', 'c')], ids=str)
def test_binary_broadcast(inputs1, inputs2, output_shape1, output_shape2):
    sizes = {'a': 4, 'b': 5, 'c': 6}
    inputs1 = OrderedDict((k, bint(sizes[k])) for k in inputs1)
    inputs2 = OrderedDict((k, bint(sizes[k])) for k in inputs2)
    x1 = random_tensor(inputs1, reals(*output_shape1))
    x2 = random_tensor(inputs1, reals(*output_shape2))

    actual = x1 + x2
    assert actual.output == find_domain(ops.add, x1.output, x2.output)

    block = {'a': 1, 'b': 2, 'c': 3}
    actual_block = actual(**block)
    expected_block = Tensor(x1(**block).data + x2(**block).data)
    assert_close(actual_block, expected_block)


@pytest.mark.parametrize('scalar', [0.5])
@pytest.mark.parametrize('dims', [(), ('a',), ('a', 'b'), ('b', 'a', 'c')])
@pytest.mark.parametrize('symbol', BINARY_OPS)
def test_binary_funsor_scalar(symbol, dims, scalar):
    sizes = {'a': 3, 'b': 4, 'c': 5}
    shape = tuple(sizes[d] for d in dims)
    inputs = OrderedDict((d, bint(sizes[d])) for d in dims)
    data1 = torch.rand(shape) + 0.5
    expected_data = binary_eval(symbol, data1, scalar)

    x1 = Tensor(data1, inputs)
    actual = binary_eval(symbol, x1, scalar)
    check_funsor(actual, inputs, reals(), expected_data)


@pytest.mark.parametrize('scalar', [0.5])
@pytest.mark.parametrize('dims', [(), ('a',), ('a', 'b'), ('b', 'a', 'c')])
@pytest.mark.parametrize('symbol', BINARY_OPS)
def test_binary_scalar_funsor(symbol, dims, scalar):
    sizes = {'a': 3, 'b': 4, 'c': 5}
    shape = tuple(sizes[d] for d in dims)
    inputs = OrderedDict((d, bint(sizes[d])) for d in dims)
    data1 = torch.rand(shape) + 0.5
    expected_data = binary_eval(symbol, scalar, data1)

    x1 = Tensor(data1, inputs)
    actual = binary_eval(symbol, scalar, x1)
    check_funsor(actual, inputs, reals(), expected_data)


def test_getitem_number_0_inputs():
    data = torch.randn((5, 4, 3, 2))
    x = Tensor(data)
    assert_close(x[2], Tensor(data[2]))
    assert_close(x[:, 1], Tensor(data[:, 1]))
    assert_close(x[2, 1], Tensor(data[2, 1]))
    assert_close(x[2, :, 1], Tensor(data[2, :, 1]))
    assert_close(x[3, ...], Tensor(data[3, ...]))
    assert_close(x[3, 2, ...], Tensor(data[3, 2, ...]))
    assert_close(x[..., 1], Tensor(data[..., 1]))
    assert_close(x[..., 2, 1], Tensor(data[..., 2, 1]))
    assert_close(x[3, ..., 1], Tensor(data[3, ..., 1]))


def test_getitem_number_1_inputs():
    data = torch.randn((3, 5, 4, 3, 2))
    inputs = OrderedDict([('i', bint(3))])
    x = Tensor(data, inputs)
    assert_close(x[2], Tensor(data[:, 2], inputs))
    assert_close(x[:, 1], Tensor(data[:, :, 1], inputs))
    assert_close(x[2, 1], Tensor(data[:, 2, 1], inputs))
    assert_close(x[2, :, 1], Tensor(data[:, 2, :, 1], inputs))
    assert_close(x[3, ...], Tensor(data[:, 3, ...], inputs))
    assert_close(x[3, 2, ...], Tensor(data[:, 3, 2, ...], inputs))
    assert_close(x[..., 1], Tensor(data[..., 1], inputs))
    assert_close(x[..., 2, 1], Tensor(data[..., 2, 1], inputs))
    assert_close(x[3, ..., 1], Tensor(data[:, 3, ..., 1], inputs))


def test_getitem_number_2_inputs():
    data = torch.randn((3, 4, 5, 4, 3, 2))
    inputs = OrderedDict([('i', bint(3)), ('j', bint(4))])
    x = Tensor(data, inputs)
    assert_close(x[2], Tensor(data[:, :, 2], inputs))
    assert_close(x[:, 1], Tensor(data[:, :, :, 1], inputs))
    assert_close(x[2, 1], Tensor(data[:, :, 2, 1], inputs))
    assert_close(x[2, :, 1], Tensor(data[:, :, 2, :, 1], inputs))
    assert_close(x[3, ...], Tensor(data[:, :, 3, ...], inputs))
    assert_close(x[3, 2, ...], Tensor(data[:, :, 3, 2, ...], inputs))
    assert_close(x[..., 1], Tensor(data[..., 1], inputs))
    assert_close(x[..., 2, 1], Tensor(data[..., 2, 1], inputs))
    assert_close(x[3, ..., 1], Tensor(data[:, :, 3, ..., 1], inputs))


def test_getitem_variable():
    data = torch.randn((5, 4, 3, 2))
    x = Tensor(data)
    i = Variable('i', bint(5))
    j = Variable('j', bint(4))
    assert x[i] is Tensor(data, OrderedDict([('i', bint(5))]))
    assert x[i, j] is Tensor(data, OrderedDict([('i', bint(5)), ('j', bint(4))]))


def test_getitem_string():
    data = torch.randn((5, 4, 3, 2))
    x = Tensor(data)
    assert x['i'] is Tensor(data, OrderedDict([('i', bint(5))]))
    assert x['i', 'j'] is Tensor(data, OrderedDict([('i', bint(5)), ('j', bint(4))]))


def test_getitem_tensor():
    data = torch.randn((5, 4, 3, 2))
    x = Tensor(data)
    i = Variable('i', bint(5))
    j = Variable('j', bint(4))
    k = Variable('k', bint(3))
    m = Variable('m', bint(2))

    y = random_tensor(OrderedDict(), bint(5))
    assert_close(x[i](i=y), x[y])

    y = random_tensor(OrderedDict(), bint(4))
    assert_close(x[:, j](j=y), x[:, y])

    y = random_tensor(OrderedDict(), bint(3))
    assert_close(x[:, :, k](k=y), x[:, :, y])

    y = random_tensor(OrderedDict(), bint(2))
    assert_close(x[:, :, :, m](m=y), x[:, :, :, y])

    y = random_tensor(OrderedDict([('i', i.output)]),
                      bint(j.dtype))
    assert_close(x[i, j](j=y), x[i, y])

    y = random_tensor(OrderedDict([('i', i.output), ('j', j.output)]),
                      bint(k.dtype))
    assert_close(x[i, j, k](k=y), x[i, j, y])


def test_lambda_getitem():
    data = torch.randn(2)
    x = Tensor(data)
    y = Tensor(data, OrderedDict(i=bint(2)))
    i = Variable('i', bint(2))
    assert x[i] is y
    assert Lambda(i, y) is x


REDUCE_OPS = [ops.add, ops.mul, ops.and_, ops.or_, ops.logaddexp, ops.min, ops.max]


@pytest.mark.parametrize('dims', [(), ('a',), ('a', 'b'), ('b', 'a', 'c')])
@pytest.mark.parametrize('op', REDUCE_OPS, ids=str)
def test_reduce_all(dims, op):
    sizes = {'a': 3, 'b': 4, 'c': 5}
    shape = tuple(sizes[d] for d in dims)
    inputs = OrderedDict((d, bint(sizes[d])) for d in dims)
    data = torch.rand(shape) + 0.5
    if op in [ops.and_, ops.or_]:
        data = data.byte()
    if op is ops.logaddexp:
        # work around missing torch.Tensor.logsumexp()
        expected_data = data.reshape(-1).logsumexp(0)
    else:
        expected_data = REDUCE_OP_TO_TORCH[op](data)

    x = Tensor(data, inputs)
    actual = x.reduce(op)
    check_funsor(actual, {}, reals(), expected_data)


@pytest.mark.parametrize('dims,reduced_vars', [
    (dims, reduced_vars)
    for dims in [('a',), ('a', 'b'), ('b', 'a', 'c')]
    for num_reduced in range(len(dims) + 2)
    for reduced_vars in itertools.combinations(dims, num_reduced)
])
@pytest.mark.parametrize('op', REDUCE_OPS)
def test_reduce_subset(dims, reduced_vars, op):
    reduced_vars = frozenset(reduced_vars)
    sizes = {'a': 3, 'b': 4, 'c': 5}
    shape = tuple(sizes[d] for d in dims)
    inputs = OrderedDict((d, bint(sizes[d])) for d in dims)
    data = torch.rand(shape) + 0.5
    dtype = 'real'
    if op in [ops.and_, ops.or_]:
        data = data.byte()
        dtype = 2
    x = Tensor(data, inputs, dtype)
    actual = x.reduce(op, reduced_vars)
    expected_inputs = OrderedDict(
        (d, bint(sizes[d])) for d in dims if d not in reduced_vars)

    reduced_vars &= frozenset(dims)
    if not reduced_vars:
        assert actual is x
    else:
        if reduced_vars == frozenset(dims):
            if op is ops.logaddexp:
                # work around missing torch.Tensor.logsumexp()
                data = data.reshape(-1).logsumexp(0)
            else:
                data = REDUCE_OP_TO_TORCH[op](data)
        else:
            for pos in reversed(sorted(map(dims.index, reduced_vars))):
                data = REDUCE_OP_TO_TORCH[op](data, pos)
                if op in (ops.min, ops.max):
                    data = data[0]
        check_funsor(actual, expected_inputs, Domain((), dtype))
        assert_close(actual, Tensor(data, expected_inputs, dtype),
                     atol=1e-5, rtol=1e-5)


@pytest.mark.parametrize('dims', [(), ('a',), ('a', 'b'), ('b', 'a', 'c')])
@pytest.mark.parametrize('event_shape', [(), (4,), (2, 3)])
@pytest.mark.parametrize('op', REDUCE_OPS, ids=str)
def test_reduce_event(op, event_shape, dims):
    sizes = {'a': 3, 'b': 4, 'c': 5}
    batch_shape = tuple(sizes[d] for d in dims)
    shape = batch_shape + event_shape
    inputs = OrderedDict((d, bint(sizes[d])) for d in dims)
    torch_op = REDUCE_OP_TO_TORCH[op]
    data = torch.rand(shape) + 0.5
    dtype = 'real'
    if op in [ops.and_, ops.or_]:
        data = data.byte()
    expected_data = torch_op(data.reshape(batch_shape + (-1,)), -1)
    if op in [ops.min, ops.max]:
        expected_data = expected_data[0]

    x = Tensor(data, inputs, dtype=dtype)
    actual = getattr(x, torch_op.__name__)()
    check_funsor(actual, inputs, Domain((), dtype), expected_data)


@pytest.mark.parametrize('shape', [(), (4,), (2, 3)])
def test_all_equal(shape):
    inputs = OrderedDict()
    data1 = torch.rand(shape) + 0.5
    data2 = torch.rand(shape) + 0.5
    dtype = 'real'

    x1 = Tensor(data1, inputs, dtype=dtype)
    x2 = Tensor(data2, inputs, dtype=dtype)
    assert (x1 == x1).all()
    assert (x2 == x2).all()
    assert not (x1 == x2).all()
    assert not (x1 != x1).any()
    assert not (x2 != x2).any()
    assert (x1 != x2).any()


def test_function_matmul():

    @funsor.torch.function(reals(3, 4), reals(4, 5), reals(3, 5))
    def matmul(x, y):
        return torch.matmul(x, y)

    check_funsor(matmul, {'x': reals(3, 4), 'y': reals(4, 5)}, reals(3, 5))

    x = Tensor(torch.randn(3, 4))
    y = Tensor(torch.randn(4, 5))
    actual = matmul(x, y)
    expected_data = torch.matmul(x.data, y.data)
    check_funsor(actual, {}, reals(3, 5), expected_data)


def test_function_lazy_matmul():

    @funsor.torch.function(reals(3, 4), reals(4, 5), reals(3, 5))
    def matmul(x, y):
        return torch.matmul(x, y)

    x_lazy = Variable('x', reals(3, 4))
    y = Tensor(torch.randn(4, 5))
    actual_lazy = matmul(x_lazy, y)
    check_funsor(actual_lazy, {'x': reals(3, 4)}, reals(3, 5))
    assert isinstance(actual_lazy, funsor.torch.Function)

    x = Tensor(torch.randn(3, 4))
    actual = actual_lazy(x=x)
    expected_data = torch.matmul(x.data, y.data)
    check_funsor(actual, {}, reals(3, 5), expected_data)


def test_function_nested_eager():

    @funsor.torch.function(reals(8), (reals(), bint(8)))
    def max_and_argmax(x):
        return tuple(torch.max(x, dim=-1))

    inputs = OrderedDict([('i', bint(2)), ('j', bint(3))])
    x = Tensor(torch.randn(2, 3, 8), inputs)
    m, a = x.data.max(dim=-1)
    expected_max = Tensor(m, inputs, 'real')
    expected_argmax = Tensor(a, inputs, 8)

    actual_max, actual_argmax = max_and_argmax(x)
    assert_close(actual_max, expected_max)
    assert_close(actual_argmax, expected_argmax)


def test_function_nested_lazy():

    @funsor.torch.function(reals(8), (reals(), bint(8)))
    def max_and_argmax(x):
        return tuple(torch.max(x, dim=-1))

    x_lazy = Variable('x', reals(8))
    lazy_max, lazy_argmax = max_and_argmax(x_lazy)
    assert isinstance(lazy_max, funsor.torch.Function)
    assert isinstance(lazy_argmax, funsor.torch.Function)
    check_funsor(lazy_max, {'x': reals(8)}, reals())
    check_funsor(lazy_argmax, {'x': reals(8)}, bint(8))

    inputs = OrderedDict([('i', bint(2)), ('j', bint(3))])
    y = Tensor(torch.randn(2, 3, 8), inputs)
    actual_max = lazy_max(x=y)
    actual_argmax = lazy_argmax(x=y)
    expected_max, expected_argmax = max_and_argmax(y)
    assert_close(actual_max, expected_max)
    assert_close(actual_argmax, expected_argmax)


def test_function_of_torch_tensor():
    x = torch.randn(4, 3)
    y = torch.randn(3, 2)
    f = funsor.torch.function(reals(4, 3), reals(3, 2), reals(4, 2))(torch.matmul)
    actual = f(x, y)
    expected = f(Tensor(x), Tensor(y))
    assert_close(actual, expected)


def test_align():
    x = Tensor(torch.randn(2, 3, 4), OrderedDict([
        ('i', bint(2)),
        ('j', bint(3)),
        ('k', bint(4)),
    ]))
    y = x.align(('j', 'k', 'i'))
    assert isinstance(y, Tensor)
    assert tuple(y.inputs) == ('j', 'k', 'i')
    for i in range(2):
        for j in range(3):
            for k in range(4):
                assert x(i=i, j=j, k=k) == y(i=i, j=j, k=k)


@pytest.mark.parametrize('equation', [
    'a->a',
    'a,a->a',
    'a,b->',
    'a,b->a',
    'a,b->b',
    'a,b->ab',
    'a,b->ba',
    'ab,ba->',
    'ab,ba->a',
    'ab,ba->b',
    'ab,ba->ab',
    'ab,ba->ba',
    'ab,bc->ac',
])
def test_einsum(equation):
    sizes = dict(a=2, b=3, c=4)
    inputs, outputs = equation.split('->')
    inputs = inputs.split(',')
    tensors = [torch.randn(tuple(sizes[d] for d in dims)) for dims in inputs]
    funsors = [Tensor(x) for x in tensors]
    expected = Tensor(torch.einsum(equation, *tensors))
    actual = Einsum(equation, tuple(funsors))
    assert_close(actual, expected, atol=1e-5, rtol=None)


@pytest.mark.parametrize('y_shape', [(), (4,), (4, 5)], ids=str)
@pytest.mark.parametrize('xy_shape', [(), (6,), (6, 7)], ids=str)
@pytest.mark.parametrize('x_shape', [(), (2,), (2, 3)], ids=str)
def test_tensordot(x_shape, xy_shape, y_shape):
    x = torch.randn(x_shape + xy_shape)
    y = torch.randn(xy_shape + y_shape)
    dim = len(xy_shape)
    actual = torch_tensordot(Tensor(x), Tensor(y), dim)
    expected = Tensor(torch.tensordot(x, y, dim))
    assert_close(actual, expected, atol=1e-5, rtol=None)


@pytest.mark.parametrize('n', [1, 2, 5])
@pytest.mark.parametrize('shape,dim', [
    ((), 0),
    ((), -1),
    ((1,), 0),
    ((1,), 1),
    ((1,), -1),
    ((1,), -2),
    ((2, 3), 0),
    ((2, 3), 1),
    ((2, 3), 2),
    ((2, 3), -1),
    ((2, 3), -2),
    ((2, 3), -3),
], ids=str)
def test_torch_stack(n, shape, dim):
    tensors = [torch.randn(shape) for _ in range(n)]
    actual = torch_stack(tuple(Tensor(t) for t in tensors), dim=dim)
    expected = Tensor(torch.stack(tensors, dim=dim))
    assert_close(actual, expected)


@pytest.mark.parametrize('output', [bint(2), reals(), reals(4), reals(2, 3)], ids=str)
def test_funsor_stack(output):
    x = random_tensor(OrderedDict([
        ('i', bint(2)),
    ]), output)
    y = random_tensor(OrderedDict([
        ('j', bint(3)),
    ]), output)
    z = random_tensor(OrderedDict([
        ('i', bint(2)),
        ('k', bint(4)),
    ]), output)

    xy = Stack('t', (x, y))
    assert isinstance(xy, Tensor)
    assert xy.inputs == OrderedDict([
        ('t', bint(2)),
        ('i', bint(2)),
        ('j', bint(3)),
    ])
    assert xy.output == output
    for j in range(3):
        assert_close(xy(t=0, j=j), x)
    for i in range(2):
        assert_close(xy(t=1, i=i), y)

    xyz = Stack('t', (x, y, z))
    assert isinstance(xyz, Tensor)
    assert xyz.inputs == OrderedDict([
        ('t', bint(3)),
        ('i', bint(2)),
        ('j', bint(3)),
        ('k', bint(4)),
    ])
    assert xy.output == output
    for j in range(3):
        for k in range(4):
            assert_close(xyz(t=0, j=j, k=k), x)
    for i in range(2):
        for k in range(4):
            assert_close(xyz(t=1, i=i, k=k), y)
    for j in range(3):
        assert_close(xyz(t=2, j=j), z)


@pytest.mark.parametrize('output', [bint(2), reals(), reals(4), reals(2, 3)], ids=str)
def test_cat_simple(output):
    x = random_tensor(OrderedDict([
        ('i', bint(2)),
    ]), output)
    y = random_tensor(OrderedDict([
        ('i', bint(3)),
        ('j', bint(4)),
    ]), output)
    z = random_tensor(OrderedDict([
        ('i', bint(5)),
        ('k', bint(6)),
    ]), output)

    assert Cat('i', (x,)) is x
    assert Cat('i', (y,)) is y
    assert Cat('i', (z,)) is z

    xy = Cat('i', (x, y))
    assert isinstance(xy, Tensor)
    assert xy.inputs == OrderedDict([
        ('i', bint(2 + 3)),
        ('j', bint(4)),
    ])
    assert xy.output == output

    xyz = Cat('i', (x, y, z))
    assert isinstance(xyz, Tensor)
    assert xyz.inputs == OrderedDict([
        ('i', bint(2 + 3 + 5)),
        ('j', bint(4)),
        ('k', bint(6)),
    ])
    assert xy.output == output<|MERGE_RESOLUTION|>--- conflicted
+++ resolved
@@ -7,12 +7,8 @@
 import funsor
 import funsor.ops as ops
 from funsor.domains import Domain, bint, find_domain, reals
-<<<<<<< HEAD
 from funsor.interpreter import interpretation
-from funsor.terms import Cat, Lambda, Number, Slice, Variable, lazy
-=======
-from funsor.terms import Cat, Lambda, Number, Slice, Stack, Variable
->>>>>>> d18c78e6
+from funsor.terms import Cat, Lambda, Number, Slice, Stack, Variable, lazy
 from funsor.testing import assert_close, assert_equiv, check_funsor, random_tensor
 from funsor.torch import REDUCE_OP_TO_TORCH, Einsum, Tensor, align_tensors, torch_stack, torch_tensordot
 
