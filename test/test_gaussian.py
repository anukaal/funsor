--- conflicted
+++ resolved
@@ -15,9 +15,6 @@
 from funsor.integrate import Integrate
 from funsor.tensor import Einsum, Tensor, numeric_array
 from funsor.terms import Number, Variable
-<<<<<<< HEAD
-from funsor.testing import assert_close, id_from_inputs, ones, randn, random_gaussian, random_tensor, zeros
-=======
 from funsor.testing import (
     assert_close,
     id_from_inputs,
@@ -27,7 +24,6 @@
     random_tensor,
     zeros,
 )
->>>>>>> 47639f7b
 from funsor.util import get_backend
 
 assert Einsum  # flake8
