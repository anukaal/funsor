--- conflicted
+++ resolved
@@ -17,13 +17,8 @@
 from funsor.domains import Bint, Real, Reals
 from funsor.integrate import Integrate
 from funsor.interpreter import interpretation, reinterpret
-<<<<<<< HEAD
-from funsor.tensor import Einsum, Tensor, align_tensors, numeric_array
-from funsor.terms import Independent, Lebesgue, Variable, eager, lazy
-=======
 from funsor.tensor import Einsum, Tensor, align_tensors, numeric_array, stack
-from funsor.terms import Independent, Variable, eager, lazy, to_funsor
->>>>>>> c54b2c5d
+from funsor.terms import Independent, Lebesgue, Variable, eager, lazy, to_funsor
 from funsor.testing import assert_close, check_funsor, rand, randint, randn, random_mvn, random_tensor, xfail_param
 from funsor.util import get_backend
 
@@ -989,7 +984,6 @@
     assert_close(expected_log_prob, actual_log_prob)
 
 
-<<<<<<< HEAD
 @pytest.mark.skipif(get_backend() != "torch", reason="not yet supported")
 @pytest.mark.parametrize('batch_shape', [(), (5,), (2, 3)], ids=str)
 def test_lognormal_transform_density(batch_shape):
@@ -1044,7 +1038,8 @@
     expected = expected_transformed_dist(value=value)
     actual = actual_transformed_dist(value=value)
     assert_close(actual, expected)
-=======
+
+
 #########################
 # Conjugacy tests
 #########################
@@ -1170,5 +1165,4 @@
     assert_close(reduced.rate, rate)
 
     obs = Tensor(ops.astype(ops.astype(ops.exp(randn(batch_shape)), 'int32'), 'float32'), inputs)
-    _assert_conjugate_density_ok(latent, conditional, obs)
->>>>>>> c54b2c5d
+    _assert_conjugate_density_ok(latent, conditional, obs)