--- conflicted
+++ resolved
@@ -8,18 +8,12 @@
 import pytest
 
 from funsor import ops
-<<<<<<< HEAD
-from funsor.cnf import BACKEND_TO_EINSUM_BACKEND, BACKEND_TO_LOGSUMEXP_BACKEND, Contraction
-from funsor.domains import Array, Bint, Reals  # noqa F403
-=======
 from funsor.cnf import (
     Contraction,
     BACKEND_TO_EINSUM_BACKEND,
     BACKEND_TO_LOGSUMEXP_BACKEND,
 )
-from funsor.domains import Bint, Bint  # noqa F403
-from funsor.domains import Reals
->>>>>>> 47639f7b
+from funsor.domains import Array, Bint, Reals  # noqa: F401
 from funsor.einsum import einsum, naive_plated_einsum
 from funsor.interpreter import interpretation, reinterpret
 from funsor.tensor import Tensor
