from __future__ import absolute_import, division, print_function

from funsor.domains import Domain, bint, find_domain, reals
from funsor.interpreter import reinterpret
from funsor.terms import Funsor, Number, Variable, of_shape, to_funsor
from funsor.torch import Function, Tensor, arange, function, torch_einsum

<<<<<<< HEAD
from . import (adjoint, contract, delta, distributions, domains, einsum, gaussian, handlers, interpreter, joint,
=======
from . import (adjoint, delta, distributions, domains, einsum, gaussian, handlers, interpreter, joint,
>>>>>>> 2b8c0e56
               minipyro, ops, sum_product, terms, torch)

__all__ = [
    'Domain',
    'Function',
    'Funsor',
    'Number',
    'Tensor',
    'Variable',
    'adjoint',
    'arange',
    'backward',
    'bint',
    'delta',
    'distributions',
    'domains',
    'einsum',
    'find_domain',
    'function',
    'gaussian',
    'handlers',
    'interpreter',
    'joint',
    'minipyro',
    'of_shape',
    'ops',
    'reals',
    'reinterpret',
    'sum_product',
    'terms',
    'to_funsor',
    'torch',
    'torch_einsum',
]<|MERGE_RESOLUTION|>--- conflicted
+++ resolved
@@ -5,11 +5,7 @@
 from funsor.terms import Funsor, Number, Variable, of_shape, to_funsor
 from funsor.torch import Function, Tensor, arange, function, torch_einsum
 
-<<<<<<< HEAD
 from . import (adjoint, contract, delta, distributions, domains, einsum, gaussian, handlers, interpreter, joint,
-=======
-from . import (adjoint, delta, distributions, domains, einsum, gaussian, handlers, interpreter, joint,
->>>>>>> 2b8c0e56
                minipyro, ops, sum_product, terms, torch)
 
 __all__ = [
@@ -22,6 +18,7 @@
     'adjoint',
     'arange',
     'backward',
+    'contract',
     'bint',
     'delta',
     'distributions',
