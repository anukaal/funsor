--- conflicted
+++ resolved
@@ -30,15 +30,8 @@
     Subs,
     Unary,
     Variable,
-<<<<<<< HEAD
-    eager,
-    normalize,
-    reflect,
     substitute,
-    to_funsor
-=======
     to_funsor,
->>>>>>> 5b3d4a17
 )
 from funsor.util import broadcast_shape, get_backend, quote
 
@@ -222,25 +215,18 @@
         return result
 
     def _alpha_convert(self, alpha_subs):
-<<<<<<< HEAD
-        reduced_vars = frozenset(alpha_subs.get(k, k) for k in self.reduced_vars)
-        bound_types = {}
-        for term in self.terms:
-            bound_types.update({k: term.inputs[k] for k in self.bound.intersection(term.inputs)})
-        alpha_subs = {k: to_funsor(v, bound_types[k]) for k, v in alpha_subs.items()}
-        terms = tuple(term if isinstance(term, Funsor) and not self.bound.intersection(term.inputs)
-                      else substitute(term, alpha_subs)
-                      for term in self.terms)
-        return self.red_op, self.bin_op, reduced_vars, terms
-=======
         reduced_vars = frozenset(
             to_funsor(alpha_subs.get(var.name, var), var.output)
             for var in self.reduced_vars
         )
         alpha_subs = {k: to_funsor(v, self.bound[k]) for k, v in alpha_subs.items()}
-        red_op, bin_op, _, terms = super()._alpha_convert(alpha_subs)
-        return red_op, bin_op, reduced_vars, terms
->>>>>>> 5b3d4a17
+        terms = tuple(
+            term
+            if isinstance(term, Funsor) and not self.bound.intersection(term.inputs)
+            else substitute(term, alpha_subs)
+            for term in self.terms
+        )
+        return self.red_op, self.bin_op, reduced_vars, terms
 
 
 GaussianMixture = Contraction[
