# Copyright Contributors to the Pyro project.
# SPDX-License-Identifier: Apache-2.0

import functools
import itertools
from collections import Counter, OrderedDict, defaultdict
from functools import reduce
from typing import Tuple, Union

import opt_einsum

import funsor
import funsor.ops as ops
from funsor.affine import affine_inputs
from funsor.delta import Delta
from funsor.domains import find_domain
from funsor.gaussian import Gaussian
<<<<<<< HEAD
from funsor.interpretations import eager, normalize, reflect, simplify
from funsor.interpreter import recursion_reinterpret
=======
from funsor.interpretations import eager, normalize, reflect
from funsor.interpreter import children, recursion_reinterpret
>>>>>>> 1392b5d9
from funsor.ops import DISTRIBUTIVE_OPS, AssociativeOp, NullOp, nullop
from funsor.tensor import Tensor
from funsor.terms import (
    _INFIX,
    Align,
    Binary,
    Funsor,
    Number,
    Reduce,
    Subs,
    Unary,
    Variable,
    to_funsor,
)
from funsor.typing import Variadic
from funsor.util import broadcast_shape, get_backend, quote


class Contraction(Funsor):
    """
    Declarative representation of a finitary sum-product operation.

    After normalization via the :func:`~funsor.terms.normalize` interpretation
    contractions will canonically order their terms by type::

        Delta, Number, Tensor, Gaussian
    """

    def __init__(self, red_op, bin_op, reduced_vars, terms):
        terms = (terms,) if isinstance(terms, Funsor) else terms
        assert isinstance(red_op, AssociativeOp)
        assert isinstance(bin_op, AssociativeOp)
        assert all(isinstance(v, Funsor) for v in terms)
        assert isinstance(reduced_vars, frozenset)
        assert all(isinstance(v, Variable) for v in reduced_vars)
        assert isinstance(terms, tuple) and len(terms) > 0

        assert not (isinstance(red_op, NullOp) and isinstance(bin_op, NullOp))
        if isinstance(red_op, NullOp):
            assert not reduced_vars
        elif isinstance(bin_op, NullOp):
            assert len(terms) == 1
        else:
            assert reduced_vars and len(terms) > 1
            assert (red_op, bin_op) in DISTRIBUTIVE_OPS

        fresh = frozenset()
        bound = {v.name: v.output for v in reduced_vars}
        inputs = OrderedDict()
        for v in terms:
            inputs.update((k, d) for k, d in v.inputs.items() if k not in bound)

        if bin_op is nullop:
            output = terms[0].output
        else:
            output = reduce(
                lambda lhs, rhs: find_domain(bin_op, lhs, rhs),
                [v.output for v in reversed(terms)],
            )
        super(Contraction, self).__init__(inputs, output, fresh, bound)
        self.red_op = red_op
        self.bin_op = bin_op
        self.terms = terms
        self.reduced_vars = reduced_vars

    def __repr__(self):
        if self.bin_op in _INFIX:
            bin_op = " " + _INFIX[self.bin_op] + " "
            return "{}.reduce({}, {})".format(
                bin_op.join(map(repr, self.terms)),
                self.red_op,
                str(set(self.reduced_vars)),
            )
        return super().__repr__()

    def __str__(self):
        if self.bin_op in _INFIX:
            bin_op = " " + _INFIX[self.bin_op] + " "
            return "({}).reduce({}, {})".format(
                bin_op.join(map(str, self.terms)),
                self.red_op,
                str(set(map(str, self.reduced_vars))),
            )
        return super().__str__()

    def unscaled_sample(self, sampled_vars, sample_inputs, rng_key=None):
        sampled_vars = sampled_vars.intersection(self.inputs)
        if not sampled_vars:
            return self

        if self.red_op in (ops.logaddexp, nullop):
            if self.bin_op in (ops.nullop, ops.logaddexp):
                if rng_key is not None and get_backend() == "jax":
                    import jax

                    rng_keys = jax.random.split(rng_key, len(self.terms))
                else:
                    rng_keys = [None] * len(self.terms)

                # Design choice: we sample over logaddexp reductions, but leave logaddexp
                # binary choices symbolic.
                terms = [
                    term.unscaled_sample(
                        sampled_vars.intersection(term.inputs), sample_inputs
                    )
                    for term, rng_key in zip(self.terms, rng_keys)
                ]
                return Contraction(self.red_op, self.bin_op, self.reduced_vars, *terms)

            if self.bin_op is ops.add:
                if rng_key is not None and get_backend() == "jax":
                    import jax

                    rng_keys = jax.random.split(rng_key)
                else:
                    rng_keys = [None] * 2

                # Sample variables greedily in order of the terms in which they appear.
                for term in self.terms:
                    greedy_vars = sampled_vars.intersection(term.inputs)
                    if greedy_vars:
                        break
                greedy_terms, terms = [], []
                for term in self.terms:
                    (
                        terms if greedy_vars.isdisjoint(term.inputs) else greedy_terms
                    ).append(term)
                if len(greedy_terms) == 1:
                    term = greedy_terms[0]
                    terms.append(
                        term.unscaled_sample(greedy_vars, sample_inputs, rng_keys[0])
                    )
                    result = Contraction(
                        self.red_op, self.bin_op, self.reduced_vars, *terms
                    )
                elif (
                    len(greedy_terms) == 2
                    and isinstance(greedy_terms[0], Tensor)
                    and isinstance(greedy_terms[1], Gaussian)
                ):
                    discrete, gaussian = greedy_terms
                    term = discrete + gaussian.log_normalizer
                    terms.append(gaussian)
                    terms.append(-gaussian.log_normalizer)
                    terms.append(
                        term.unscaled_sample(greedy_vars, sample_inputs, rng_keys[0])
                    )
                    result = Contraction(
                        self.red_op, self.bin_op, self.reduced_vars, *terms
                    )
                elif any(
                    isinstance(term, funsor.distribution.Distribution)
                    and not greedy_vars.isdisjoint(term.value.inputs)
                    for term in greedy_terms
                ):
                    sampled_terms = [
                        term.unscaled_sample(
                            greedy_vars.intersection(term.value.inputs), sample_inputs
                        )
                        for term in greedy_terms
                        if isinstance(term, funsor.distribution.Distribution)
                        and not greedy_vars.isdisjoint(term.value.inputs)
                    ]
                    result = Contraction(
                        self.red_op,
                        self.bin_op,
                        self.reduced_vars,
                        *(terms + sampled_terms)
                    )
                else:
                    raise NotImplementedError(
                        "Unhandled case: {}".format(
                            ", ".join(str(type(t)) for t in greedy_terms)
                        )
                    )
                return result.unscaled_sample(
                    sampled_vars - greedy_vars, sample_inputs, rng_keys[1]
                )

        raise TypeError(
            "Cannot sample through ops ({}, {})".format(self.red_op, self.bin_op)
        )

    def align(self, names):
        assert isinstance(names, tuple)
        assert all(name in self.inputs for name in names)
        new_terms = tuple(
            t.align(tuple(n for n in names if n in t.inputs)) for t in self.terms
        )
        result = Contraction(self.red_op, self.bin_op, self.reduced_vars, *new_terms)
        if not names == tuple(result.inputs):
            return Align(
                result, names
            )  # raise NotImplementedError("TODO align all terms")
        return result

    def _alpha_convert(self, alpha_subs):
        reduced_vars = frozenset(
            to_funsor(alpha_subs.get(var.name, var), var.output)
            for var in self.reduced_vars
        )
        alpha_subs = {k: to_funsor(v, self.bound[k]) for k, v in alpha_subs.items()}
        red_op, bin_op, _, terms = super()._alpha_convert(alpha_subs)
        return red_op, bin_op, reduced_vars, terms


GaussianMixture = Contraction[
    Union[ops.LogaddexpOp, NullOp],
    ops.AddOp,
    frozenset,
    Tuple[Union[Tensor, Number], Gaussian],
]


@quote.register(Contraction)
def _(arg, indent, out):
    line = "{}({}, {},".format(type(arg).__name__, repr(arg.red_op), repr(arg.bin_op))
    out.append((indent, line))
    quote.inplace(arg.reduced_vars, indent + 1, out)
    i, line = out[-1]
    out[-1] = i, line + ","
    quote.inplace(arg.terms, indent + 1, out)
    i, line = out[-1]
    out[-1] = i, line + ")"


@recursion_reinterpret.register(Contraction)
def recursion_reinterpret_contraction(x):
    return type(x)(
        *map(recursion_reinterpret, (x.red_op, x.bin_op, x.reduced_vars) + x.terms)
    )


<<<<<<< HEAD
@simplify.register(
    Contraction, AssociativeOp, AssociativeOp, frozenset, Variadic[Funsor]
)
=======
@children.register(Contraction)
def children_contraction(x):
    return (x.red_op, x.bin_op, x.reduced_vars) + x.terms


@eager.register(Contraction, AssociativeOp, AssociativeOp, frozenset, Variadic[Funsor])
>>>>>>> 1392b5d9
def eager_contraction_generic_to_tuple(red_op, bin_op, reduced_vars, *terms):
    return Contraction(red_op, bin_op, reduced_vars, terms)


@simplify.register(Contraction, AssociativeOp, AssociativeOp, frozenset, tuple)
def eager_contraction_generic_recursive(red_op, bin_op, reduced_vars, terms):
    # Count the number of terms in which each variable is reduced.
    counts = Counter()
    for term in terms:
        counts.update(reduced_vars & term.input_vars)

    # push down leaf reductions
    terms = list(terms)
    leaf_reduced = False
    reduced_once = frozenset(v for v, count in counts.items() if count == 1)
    if reduced_once:
        for i, term in enumerate(terms):
            unique_vars = reduced_once & term.input_vars
            if unique_vars:
                result = term.reduce(red_op, unique_vars)
                if result is not normalize(term.reduce)(red_op, unique_vars):
                    terms[i] = result
                    reduced_vars -= unique_vars
                    leaf_reduced = True
    if leaf_reduced:
        return Contraction(red_op, bin_op, reduced_vars, *terms)

    # exploit associativity to recursively evaluate this contraction
    # a bit expensive, but handles interpreter-imposed directionality constraints
    terms = tuple(terms)
    reduced_twice = frozenset(v for v, count in counts.items() if count == 2)
    for i, lhs in enumerate(terms[0:-1]):
        for j_, rhs in enumerate(terms[i + 1 :]):
            j = i + j_ + 1
            unique_vars = reduced_twice.intersection(lhs.input_vars, rhs.input_vars)
            result = Contraction(red_op, bin_op, unique_vars, lhs, rhs)
            with normalize:
                nr = Contraction(red_op, bin_op, unique_vars, lhs, rhs)
            if result is not nr:
                # pick the first evaluable pair
                reduced_vars -= unique_vars
                new_terms = terms[:i] + (result,) + terms[i + 1 : j] + terms[j + 1 :]
                return Contraction(red_op, bin_op, reduced_vars, *new_terms)

    return None


@simplify.register(Contraction, AssociativeOp, AssociativeOp, frozenset, Funsor)
def eager_contraction_to_reduce(red_op, bin_op, reduced_vars, term):
    return term.reduce(red_op, reduced_vars)


@simplify.register(Contraction, AssociativeOp, AssociativeOp, frozenset, Funsor, Funsor)
def eager_contraction_to_binary(red_op, bin_op, reduced_vars, lhs, rhs):
    return bin_op(lhs, rhs).reduce(red_op, reduced_vars)


@simplify.register(Binary, AssociativeOp, (Number, Funsor, Align), Number)
def eager_eliminate_unit(op, lhs, rhs):
    if op in ops.UNITS and rhs.data == ops.UNITS[op]:
        return lhs
    return None


@simplify.register(Binary, AssociativeOp, Number, (Align, Funsor))
def eager_eliminate_unit(op, lhs, rhs):
    if op in ops.UNITS and lhs.data == ops.UNITS[op]:
        return rhs
    return None


@eager.register(Contraction, ops.AddOp, ops.MulOp, frozenset, Tensor, Tensor)
def eager_contraction_tensor(red_op, bin_op, reduced_vars, *terms):
    if not all(term.dtype == "real" for term in terms):
        raise NotImplementedError("TODO")
    backend = BACKEND_TO_EINSUM_BACKEND[get_backend()]
    return _eager_contract_tensors(reduced_vars, terms, backend=backend)


@eager.register(Contraction, ops.LogaddexpOp, ops.AddOp, frozenset, Tensor, Tensor)
def eager_contraction_tensor(red_op, bin_op, reduced_vars, *terms):
    if not all(term.dtype == "real" for term in terms):
        raise NotImplementedError("TODO")
    backend = BACKEND_TO_LOGSUMEXP_BACKEND[get_backend()]
    return _eager_contract_tensors(reduced_vars, terms, backend=backend)


# TODO Consider using this for more than binary contractions.
def _eager_contract_tensors(reduced_vars, terms, backend):
    iter_symbols = map(opt_einsum.get_symbol, itertools.count())
    symbols = defaultdict(functools.partial(next, iter_symbols))

    inputs = OrderedDict()
    einsum_inputs = []
    operands = []
    for term in terms:
        inputs.update(term.inputs)
        einsum_inputs.append(
            "".join(symbols[k] for k in term.inputs)
            + "".join(
                symbols[i - len(term.shape)]
                for i, size in enumerate(term.shape)
                if size != 1
            )
        )

        # Squeeze absent event dims to be compatible with einsum.
        data = term.data
        batch_shape = data.shape[: len(data.shape) - len(term.shape)]
        event_shape = tuple(size for size in term.shape if size != 1)
        data = data.reshape(batch_shape + event_shape)
        operands.append(data)

    for var in reduced_vars:
        inputs.pop(var.name, None)
    batch_shape = tuple(v.size for v in inputs.values())
    event_shape = broadcast_shape(*(term.shape for term in terms))
    einsum_output = "".join(symbols[k] for k in inputs) + "".join(
        symbols[dim] for dim in range(-len(event_shape), 0) if dim in symbols
    )
    equation = ",".join(einsum_inputs) + "->" + einsum_output
    data = opt_einsum.contract(equation, *operands, backend=backend)
    data = data.reshape(batch_shape + event_shape)
    return Tensor(data, inputs)


# TODO(https://github.com/pyro-ppl/funsor/issues/238) Use a port of
# Pyro's gaussian_tensordot() here. Until then we must eagerly add the
# possibly-rank-deficient terms before reducing to avoid Cholesky errors.
@eager.register(
    Contraction, ops.LogaddexpOp, ops.AddOp, frozenset, GaussianMixture, GaussianMixture
)
def eager_contraction_gaussian(red_op, bin_op, reduced_vars, x, y):
    return (x + y).reduce(red_op, reduced_vars)


@affine_inputs.register(Contraction)
def _(fn):
    with reflect:
        flat = reduce(fn.bin_op, fn.terms).reduce(fn.red_op, fn.reduced_vars)
    return affine_inputs(flat)


##########################################
# Normalizing Contractions
##########################################

ORDERING = {Delta: 1, Number: 2, Tensor: 3, Gaussian: 4}
GROUND_TERMS = tuple(ORDERING)


@normalize.register(
    Contraction, AssociativeOp, ops.AddOp, frozenset, GROUND_TERMS, GROUND_TERMS
)
def normalize_contraction_commutative_canonical_order(
    red_op, bin_op, reduced_vars, *terms
):
    # when bin_op is commutative, put terms into a canonical order for pattern matching
    new_terms = tuple(
        v
        for i, v in sorted(
            enumerate(terms),
            key=lambda t: (ORDERING.get(type(t[1]).__origin__, -1), t[0]),
        )
    )
    if any(v is not vv for v, vv in zip(terms, new_terms)):
        return Contraction(red_op, bin_op, reduced_vars, *new_terms)
    return normalize.interpret(Contraction, red_op, bin_op, reduced_vars, new_terms)


@normalize.register(
    Contraction, AssociativeOp, ops.AddOp, frozenset, GaussianMixture, GROUND_TERMS
)
def normalize_contraction_commute_joint(red_op, bin_op, reduced_vars, mixture, other):
    return Contraction(
        mixture.red_op if red_op is nullop else red_op,
        bin_op,
        reduced_vars | mixture.reduced_vars,
        *(mixture.terms + (other,))
    )


@normalize.register(
    Contraction, AssociativeOp, ops.AddOp, frozenset, GROUND_TERMS, GaussianMixture
)
def normalize_contraction_commute_joint(red_op, bin_op, reduced_vars, other, mixture):
    return Contraction(
        mixture.red_op if red_op is nullop else red_op,
        bin_op,
        reduced_vars | mixture.reduced_vars,
        *(mixture.terms + (other,))
    )


@normalize.register(
    Contraction, AssociativeOp, AssociativeOp, frozenset, Variadic[Funsor]
)
def normalize_contraction_generic_args(red_op, bin_op, reduced_vars, *terms):
    return normalize.interpret(Contraction, red_op, bin_op, reduced_vars, tuple(terms))


@simplify.register(Contraction, NullOp, NullOp, frozenset, Funsor)
def normalize_trivial(red_op, bin_op, reduced_vars, term):
    assert not reduced_vars
    return term


@normalize.register(Contraction, AssociativeOp, AssociativeOp, frozenset, tuple)
def normalize_contraction_generic_tuple(red_op, bin_op, reduced_vars, terms):

    if not reduced_vars and red_op is not nullop:
        return Contraction(nullop, bin_op, reduced_vars, *terms)

    if len(terms) == 1 and bin_op is not nullop:
        return Contraction(red_op, nullop, reduced_vars, *terms)

    if red_op is nullop and bin_op is nullop:
        return terms[0]

    if red_op is bin_op:
        new_terms = tuple(v.reduce(red_op, reduced_vars) for v in terms)
        return Contraction(red_op, bin_op, frozenset(), *new_terms)

    for i, v in enumerate(terms):

        if not isinstance(v, Contraction):
            continue

        # fuse operations without distributing
        if (v.red_op is nullop and bin_op is v.bin_op) or (
            bin_op is nullop and v.red_op in (red_op, nullop)
        ):
            red_op = v.red_op if red_op is nullop else red_op
            bin_op = v.bin_op if bin_op is nullop else bin_op
            new_terms = terms[:i] + v.terms + terms[i + 1 :]
            return Contraction(
                red_op, bin_op, reduced_vars | v.reduced_vars, *new_terms
            )

    # nothing more to do, reflect
    return None


#########################################
# Creating Contractions from other terms
#########################################


@normalize.register(Binary, AssociativeOp, Funsor, Funsor)
def binary_to_contract(op, lhs, rhs):
    return Contraction(nullop, op, frozenset(), lhs, rhs)


@normalize.register(Reduce, AssociativeOp, Funsor, frozenset)
def reduce_funsor(op, arg, reduced_vars):
    return Contraction(op, nullop, reduced_vars, arg)


@normalize.register(
    Unary,
    ops.NegOp,
    (Variable, Contraction[ops.AssociativeOp, ops.MulOp, frozenset, tuple]),
)
def unary_neg_variable(op, arg):
    return arg * -1


#######################################################################
# Distributing Unary transformations (Subs, log, exp, neg, reciprocal)
#######################################################################


@normalize.register(Subs, Contraction, tuple)
def distribute_subs_contraction(arg, subs):
    new_terms = tuple(
        Subs(v, tuple((name, sub) for name, sub in subs if name in v.inputs))
        if any(name in v.inputs for name, sub in subs)
        else v
        for v in arg.terms
    )
    return Contraction(arg.red_op, arg.bin_op, arg.reduced_vars, *new_terms)


@normalize.register(Subs, Subs, tuple)
def normalize_fuse_subs(arg, subs):
    # a(b)(c) -> a(b(c), c)
    arg_subs = (
        tuple(arg.subs.items()) if isinstance(arg.subs, OrderedDict) else arg.subs
    )
    new_subs = subs + tuple((k, Subs(v, subs)) for k, v in arg_subs)
    return Subs(arg.arg, new_subs)


@normalize.register(Binary, ops.SubOp, Funsor, Funsor)
def binary_subtract(op, lhs, rhs):
    return lhs + -rhs


@normalize.register(Binary, ops.TruedivOp, Funsor, Funsor)
def binary_divide(op, lhs, rhs):
    return lhs * Unary(ops.reciprocal, rhs)


@simplify.register(Unary, ops.ExpOp, Unary[ops.LogOp, Funsor])
@simplify.register(Unary, ops.LogOp, Unary[ops.ExpOp, Funsor])
@simplify.register(Unary, ops.NegOp, Unary[ops.NegOp, Funsor])
@simplify.register(Unary, ops.ReciprocalOp, Unary[ops.ReciprocalOp, Funsor])
def unary_log_exp(op, arg):
    return arg.arg


@normalize.register(
    Unary, ops.ReciprocalOp, Contraction[NullOp, ops.MulOp, frozenset, tuple]
)
@normalize.register(Unary, ops.NegOp, Contraction[NullOp, ops.AddOp, frozenset, tuple])
def unary_contract(op, arg):
    return Contraction(
        arg.red_op, arg.bin_op, arg.reduced_vars, *(op(t) for t in arg.terms)
    )


BACKEND_TO_EINSUM_BACKEND = {
    "numpy": "numpy",
    "torch": "torch",
    "jax": "jax.numpy",
}
# NB: numpy_log, numpy_map is backend-agnostic so they also work for torch backend;
# however, we might need to profile to make a switch
BACKEND_TO_LOGSUMEXP_BACKEND = {
    "numpy": "funsor.einsum.numpy_log",
    "torch": "pyro.ops.einsum.torch_log",
    "jax": "funsor.einsum.numpy_log",
}
BACKEND_TO_MAP_BACKEND = {
    "numpy": "funsor.einsum.numpy_map",
    "torch": "pyro.ops.einsum.torch_map",
    "jax": "funsor.einsum.numpy_map",
}<|MERGE_RESOLUTION|>--- conflicted
+++ resolved
@@ -15,13 +15,8 @@
 from funsor.delta import Delta
 from funsor.domains import find_domain
 from funsor.gaussian import Gaussian
-<<<<<<< HEAD
 from funsor.interpretations import eager, normalize, reflect, simplify
-from funsor.interpreter import recursion_reinterpret
-=======
-from funsor.interpretations import eager, normalize, reflect
 from funsor.interpreter import children, recursion_reinterpret
->>>>>>> 1392b5d9
 from funsor.ops import DISTRIBUTIVE_OPS, AssociativeOp, NullOp, nullop
 from funsor.tensor import Tensor
 from funsor.terms import (
@@ -255,18 +250,14 @@
     )
 
 
-<<<<<<< HEAD
-@simplify.register(
-    Contraction, AssociativeOp, AssociativeOp, frozenset, Variadic[Funsor]
-)
-=======
 @children.register(Contraction)
 def children_contraction(x):
     return (x.red_op, x.bin_op, x.reduced_vars) + x.terms
 
 
-@eager.register(Contraction, AssociativeOp, AssociativeOp, frozenset, Variadic[Funsor])
->>>>>>> 1392b5d9
+@simplify.register(
+    Contraction, AssociativeOp, AssociativeOp, frozenset, Variadic[Funsor]
+)
 def eager_contraction_generic_to_tuple(red_op, bin_op, reduced_vars, *terms):
     return Contraction(red_op, bin_op, reduced_vars, terms)
 
