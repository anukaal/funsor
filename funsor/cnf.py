# Copyright Contributors to the Pyro project.
# SPDX-License-Identifier: Apache-2.0

import functools
import itertools
from collections import Counter, OrderedDict, defaultdict
from functools import reduce
from typing import Tuple, Union

import opt_einsum

import funsor
import funsor.ops as ops
from funsor.affine import affine_inputs
from funsor.delta import Delta
from funsor.domains import find_domain
from funsor.gaussian import Gaussian
from funsor.interpretations import eager, normalize, reflect
<<<<<<< HEAD
from funsor.interpreter import children
from funsor.ops import DISTRIBUTIVE_OPS, AssociativeOp, NullOp, nullop
=======
from funsor.interpreter import children, recursion_reinterpret
from funsor.ops import DISTRIBUTIVE_OPS, AssociativeOp, NullOp
>>>>>>> 8d4ce9ad
from funsor.tensor import Tensor
from funsor.terms import (
    _INFIX,
    Align,
    Binary,
    Funsor,
    Number,
    Reduce,
    Subs,
    Unary,
    Variable,
    to_funsor,
)
from funsor.typing import Variadic
from funsor.util import broadcast_shape, get_backend, quote


class Contraction(Funsor):
    """
    Declarative representation of a finitary sum-product operation.

    After normalization via the :func:`~funsor.terms.normalize` interpretation
    contractions will canonically order their terms by type::

        Delta, Number, Tensor, Gaussian
    """

    def __init__(self, red_op, bin_op, reduced_vars, terms):
        terms = (terms,) if isinstance(terms, Funsor) else terms
        assert isinstance(red_op, AssociativeOp)
        assert isinstance(bin_op, AssociativeOp)
        assert all(isinstance(v, Funsor) for v in terms)
        assert isinstance(reduced_vars, frozenset)
        assert all(isinstance(v, Variable) for v in reduced_vars)
        assert isinstance(terms, tuple) and len(terms) > 0

        assert not (isinstance(red_op, NullOp) and isinstance(bin_op, NullOp))
        if isinstance(red_op, NullOp):
            assert not reduced_vars
        elif isinstance(bin_op, NullOp):
            assert len(terms) == 1
        else:
            assert reduced_vars and len(terms) > 1
            assert (red_op, bin_op) in DISTRIBUTIVE_OPS

        fresh = frozenset()
        bound = {v.name: v.output for v in reduced_vars}
        inputs = OrderedDict()
        for v in terms:
            inputs.update((k, d) for k, d in v.inputs.items() if k not in bound)

        if bin_op is ops.null:
            output = terms[0].output
        else:
            output = reduce(
                lambda lhs, rhs: find_domain(bin_op, lhs, rhs),
                [v.output for v in reversed(terms)],
            )
        super(Contraction, self).__init__(inputs, output, fresh, bound)
        self.red_op = red_op
        self.bin_op = bin_op
        self.terms = terms
        self.reduced_vars = reduced_vars

    def __repr__(self):
        if self.bin_op in _INFIX:
            bin_op = " " + _INFIX[self.bin_op] + " "
            return "{}.reduce({}, {})".format(
                bin_op.join(map(repr, self.terms)),
                self.red_op,
                str(set(self.reduced_vars)),
            )
        return super().__repr__()

    def __str__(self):
        if self.bin_op in _INFIX:
            bin_op = " " + _INFIX[self.bin_op] + " "
            return "({}).reduce({}, {})".format(
                bin_op.join(map(str, self.terms)),
                self.red_op,
                str(set(map(str, self.reduced_vars))),
            )
        return super().__str__()

    def unscaled_sample(self, sampled_vars, sample_inputs, rng_key=None):
        sampled_vars = sampled_vars.intersection(self.inputs)
        if not sampled_vars:
            return self

        if self.red_op in (ops.null, ops.logaddexp):
            if self.bin_op in (ops.null, ops.logaddexp):
                if rng_key is not None and get_backend() == "jax":
                    import jax

                    rng_keys = jax.random.split(rng_key, len(self.terms))
                else:
                    rng_keys = [None] * len(self.terms)

                # Design choice: we sample over logaddexp reductions, but leave logaddexp
                # binary choices symbolic.
                terms = [
                    term.unscaled_sample(
                        sampled_vars.intersection(term.inputs), sample_inputs
                    )
                    for term, rng_key in zip(self.terms, rng_keys)
                ]
                return Contraction(self.red_op, self.bin_op, self.reduced_vars, *terms)

            if self.bin_op is ops.add:
                if rng_key is not None and get_backend() == "jax":
                    import jax

                    rng_keys = jax.random.split(rng_key)
                else:
                    rng_keys = [None] * 2

                # Sample variables greedily in order of the terms in which they appear.
                for term in self.terms:
                    greedy_vars = sampled_vars.intersection(term.inputs)
                    if greedy_vars:
                        break
                greedy_terms, terms = [], []
                for term in self.terms:
                    (
                        terms if greedy_vars.isdisjoint(term.inputs) else greedy_terms
                    ).append(term)
                if len(greedy_terms) == 1:
                    term = greedy_terms[0]
                    terms.append(
                        term.unscaled_sample(greedy_vars, sample_inputs, rng_keys[0])
                    )
                    result = Contraction(
                        self.red_op, self.bin_op, self.reduced_vars, *terms
                    )
                elif (
                    len(greedy_terms) == 2
                    and isinstance(greedy_terms[0], Tensor)
                    and isinstance(greedy_terms[1], Gaussian)
                ):
                    discrete, gaussian = greedy_terms
                    term = discrete + gaussian.log_normalizer
                    terms.append(gaussian)
                    terms.append(-gaussian.log_normalizer)
                    terms.append(
                        term.unscaled_sample(greedy_vars, sample_inputs, rng_keys[0])
                    )
                    result = Contraction(
                        self.red_op, self.bin_op, self.reduced_vars, *terms
                    )
                elif any(
                    isinstance(term, funsor.distribution.Distribution)
                    and not greedy_vars.isdisjoint(term.value.inputs)
                    for term in greedy_terms
                ):
                    sampled_terms = [
                        term.unscaled_sample(
                            greedy_vars.intersection(term.value.inputs), sample_inputs
                        )
                        for term in greedy_terms
                        if isinstance(term, funsor.distribution.Distribution)
                        and not greedy_vars.isdisjoint(term.value.inputs)
                    ]
                    result = Contraction(
                        self.red_op,
                        self.bin_op,
                        self.reduced_vars,
                        *(terms + sampled_terms)
                    )
                else:
                    raise NotImplementedError(
                        "Unhandled case: {}".format(
                            ", ".join(str(type(t)) for t in greedy_terms)
                        )
                    )
                return result.unscaled_sample(
                    sampled_vars - greedy_vars, sample_inputs, rng_keys[1]
                )

        raise TypeError(
            "Cannot sample through ops ({}, {})".format(self.red_op, self.bin_op)
        )

    def align(self, names):
        assert isinstance(names, tuple)
        assert all(name in self.inputs for name in names)
        new_terms = tuple(
            t.align(tuple(n for n in names if n in t.inputs)) for t in self.terms
        )
        result = Contraction(self.red_op, self.bin_op, self.reduced_vars, *new_terms)
        if not names == tuple(result.inputs):
            return Align(
                result, names
            )  # raise NotImplementedError("TODO align all terms")
        return result

    def _alpha_convert(self, alpha_subs):
        reduced_vars = frozenset(
            to_funsor(alpha_subs.get(var.name, var), var.output)
            for var in self.reduced_vars
        )
        alpha_subs = {k: to_funsor(v, self.bound[k]) for k, v in alpha_subs.items()}
        red_op, bin_op, _, terms = super()._alpha_convert(alpha_subs)
        return red_op, bin_op, reduced_vars, terms


GaussianMixture = Contraction[
    Union[ops.LogaddexpOp, NullOp],
    ops.AddOp,
    frozenset,
    Tuple[Union[Tensor, Number], Gaussian],
]


@quote.register(Contraction)
def _(arg, indent, out):
    line = "{}({}, {},".format(type(arg).__name__, repr(arg.red_op), repr(arg.bin_op))
    out.append((indent, line))
    quote.inplace(arg.reduced_vars, indent + 1, out)
    i, line = out[-1]
    out[-1] = i, line + ","
    quote.inplace(arg.terms, indent + 1, out)
    i, line = out[-1]
    out[-1] = i, line + ")"


@children.register(Contraction)
def children_contraction(x):
    return (x.red_op, x.bin_op, x.reduced_vars) + x.terms


@children.register(Contraction)
def children_contraction(x):
    return (x.red_op, x.bin_op, x.reduced_vars) + x.terms


@eager.register(Contraction, AssociativeOp, AssociativeOp, frozenset, Variadic[Funsor])
def eager_contraction_generic_to_tuple(red_op, bin_op, reduced_vars, *terms):
    return eager.interpret(Contraction, red_op, bin_op, reduced_vars, terms)


@eager.register(Contraction, AssociativeOp, AssociativeOp, frozenset, tuple)
def eager_contraction_generic_recursive(red_op, bin_op, reduced_vars, terms):
    # Count the number of terms in which each variable is reduced.
    counts = Counter()
    for term in terms:
        counts.update(reduced_vars & term.input_vars)

    # push down leaf reductions
    terms = list(terms)
    leaf_reduced = False
    reduced_once = frozenset(v for v, count in counts.items() if count == 1)
    if reduced_once:
        for i, term in enumerate(terms):
            unique_vars = reduced_once & term.input_vars
            if unique_vars:
                result = term.reduce(red_op, unique_vars)
                if result is not normalize.interpret(
                    Contraction, red_op, ops.null, unique_vars, (term,)
                ):
                    terms[i] = result
                    reduced_vars -= unique_vars
                    leaf_reduced = True
    if leaf_reduced:
        return Contraction(red_op, bin_op, reduced_vars, *terms)

    # exploit associativity to recursively evaluate this contraction
    # a bit expensive, but handles interpreter-imposed directionality constraints
    terms = tuple(terms)
    reduced_twice = frozenset(v for v, count in counts.items() if count == 2)
    for i, lhs in enumerate(terms[0:-1]):
        for j_, rhs in enumerate(terms[i + 1 :]):
            j = i + j_ + 1
            unique_vars = reduced_twice.intersection(lhs.input_vars, rhs.input_vars)
            result = Contraction(red_op, bin_op, unique_vars, lhs, rhs)
            if result is not normalize.interpret(
                Contraction, red_op, bin_op, unique_vars, (lhs, rhs)
            ):  # did we make progress?
                # pick the first evaluable pair
                reduced_vars -= unique_vars
                new_terms = terms[:i] + (result,) + terms[i + 1 : j] + terms[j + 1 :]
                return Contraction(red_op, bin_op, reduced_vars, *new_terms)

    return None


@eager.register(Contraction, AssociativeOp, AssociativeOp, frozenset, Funsor)
def eager_contraction_to_reduce(red_op, bin_op, reduced_vars, term):
    args = red_op, term, reduced_vars
    return eager.dispatch(Reduce, *args)(*args)


@eager.register(Contraction, AssociativeOp, AssociativeOp, frozenset, Funsor, Funsor)
def eager_contraction_to_binary(red_op, bin_op, reduced_vars, lhs, rhs):

    if not reduced_vars.issubset(lhs.input_vars & rhs.input_vars):
        args = red_op, bin_op, reduced_vars, (lhs, rhs)
        result = eager.dispatch(Contraction, *args)(*args)
        if result is not None:
            return result

    args = bin_op, lhs, rhs
    result = eager.dispatch(Binary, *args)(*args)
    if result is not None and reduced_vars:
        args = red_op, result, reduced_vars
        result = eager.dispatch(Reduce, *args)(*args)
    return result


@eager.register(Contraction, ops.AddOp, ops.MulOp, frozenset, Tensor, Tensor)
def eager_contraction_tensor(red_op, bin_op, reduced_vars, *terms):
    if not all(term.dtype == "real" for term in terms):
        raise NotImplementedError("TODO")
    backend = BACKEND_TO_EINSUM_BACKEND[get_backend()]
    return _eager_contract_tensors(reduced_vars, terms, backend=backend)


@eager.register(Contraction, ops.LogaddexpOp, ops.AddOp, frozenset, Tensor, Tensor)
def eager_contraction_tensor(red_op, bin_op, reduced_vars, *terms):
    if not all(term.dtype == "real" for term in terms):
        raise NotImplementedError("TODO")
    backend = BACKEND_TO_LOGSUMEXP_BACKEND[get_backend()]
    return _eager_contract_tensors(reduced_vars, terms, backend=backend)


# TODO Consider using this for more than binary contractions.
def _eager_contract_tensors(reduced_vars, terms, backend):
    iter_symbols = map(opt_einsum.get_symbol, itertools.count())
    symbols = defaultdict(functools.partial(next, iter_symbols))

    inputs = OrderedDict()
    einsum_inputs = []
    operands = []
    for term in terms:
        inputs.update(term.inputs)
        einsum_inputs.append(
            "".join(symbols[k] for k in term.inputs)
            + "".join(
                symbols[i - len(term.shape)]
                for i, size in enumerate(term.shape)
                if size != 1
            )
        )

        # Squeeze absent event dims to be compatible with einsum.
        data = term.data
        batch_shape = data.shape[: len(data.shape) - len(term.shape)]
        event_shape = tuple(size for size in term.shape if size != 1)
        data = data.reshape(batch_shape + event_shape)
        operands.append(data)

    for var in reduced_vars:
        inputs.pop(var.name, None)
    batch_shape = tuple(v.size for v in inputs.values())
    event_shape = broadcast_shape(*(term.shape for term in terms))
    einsum_output = "".join(symbols[k] for k in inputs) + "".join(
        symbols[dim] for dim in range(-len(event_shape), 0) if dim in symbols
    )
    equation = ",".join(einsum_inputs) + "->" + einsum_output
    data = opt_einsum.contract(equation, *operands, backend=backend)
    data = data.reshape(batch_shape + event_shape)
    return Tensor(data, inputs)


# TODO(https://github.com/pyro-ppl/funsor/issues/238) Use a port of
# Pyro's gaussian_tensordot() here. Until then we must eagerly add the
# possibly-rank-deficient terms before reducing to avoid Cholesky errors.
@eager.register(
    Contraction, ops.LogaddexpOp, ops.AddOp, frozenset, GaussianMixture, GaussianMixture
)
def eager_contraction_gaussian(red_op, bin_op, reduced_vars, x, y):
    return (x + y).reduce(red_op, reduced_vars)


@affine_inputs.register(Contraction)
def _(fn):
    with reflect:
        flat = reduce(fn.bin_op, fn.terms).reduce(fn.red_op, fn.reduced_vars)
    return affine_inputs(flat)


##########################################
# Normalizing Contractions
##########################################

ORDERING = {Delta: 1, Number: 2, Tensor: 3, Gaussian: 4}
GROUND_TERMS = tuple(ORDERING)


@normalize.register(
    Contraction, AssociativeOp, ops.AddOp, frozenset, GROUND_TERMS, GROUND_TERMS
)
def normalize_contraction_commutative_canonical_order(
    red_op, bin_op, reduced_vars, *terms
):
    # when bin_op is commutative, put terms into a canonical order for pattern matching
    new_terms = tuple(
        v
        for i, v in sorted(
            enumerate(terms),
            key=lambda t: (ORDERING.get(type(t[1]).__origin__, -1), t[0]),
        )
    )
    if any(v is not vv for v, vv in zip(terms, new_terms)):
        return Contraction(red_op, bin_op, reduced_vars, *new_terms)
    return normalize.interpret(Contraction, red_op, bin_op, reduced_vars, new_terms)


@normalize.register(
    Contraction, AssociativeOp, ops.AddOp, frozenset, GaussianMixture, GROUND_TERMS
)
def normalize_contraction_commute_joint(red_op, bin_op, reduced_vars, mixture, other):
    return Contraction(
        mixture.red_op if red_op is ops.null else red_op,
        bin_op,
        reduced_vars | mixture.reduced_vars,
        *(mixture.terms + (other,))
    )


@normalize.register(
    Contraction, AssociativeOp, ops.AddOp, frozenset, GROUND_TERMS, GaussianMixture
)
def normalize_contraction_commute_joint(red_op, bin_op, reduced_vars, other, mixture):
    return Contraction(
        mixture.red_op if red_op is ops.null else red_op,
        bin_op,
        reduced_vars | mixture.reduced_vars,
        *(mixture.terms + (other,))
    )


@normalize.register(
    Contraction, AssociativeOp, AssociativeOp, frozenset, Variadic[Funsor]
)
def normalize_contraction_generic_args(red_op, bin_op, reduced_vars, *terms):
    return normalize.interpret(Contraction, red_op, bin_op, reduced_vars, tuple(terms))


@normalize.register(Contraction, NullOp, NullOp, frozenset, Funsor)
def normalize_trivial(red_op, bin_op, reduced_vars, term):
    assert not reduced_vars
    return term


@normalize.register(Contraction, AssociativeOp, AssociativeOp, frozenset, tuple)
def normalize_contraction_generic_tuple(red_op, bin_op, reduced_vars, terms):

    if not reduced_vars and red_op is not ops.null:
        return Contraction(ops.null, bin_op, reduced_vars, *terms)

    if len(terms) == 1 and bin_op is not ops.null:
        return Contraction(red_op, ops.null, reduced_vars, *terms)

    if red_op is ops.null and bin_op is ops.null:
        return terms[0]

    if red_op is bin_op:
        new_terms = tuple(v.reduce(red_op, reduced_vars) for v in terms)
        return Contraction(red_op, bin_op, frozenset(), *new_terms)

    if bin_op in ops.UNITS and any(
        isinstance(t, Number) and t.data == ops.UNITS[bin_op] for t in terms
    ):
        new_terms = tuple(
            t
            for t in terms
            if not (isinstance(t, Number) and t.data == ops.UNITS[bin_op])
        )
        if not new_terms:  # everything was a unit
            new_terms = (terms[0],)
        return Contraction(red_op, bin_op, reduced_vars, *new_terms)

    for i, v in enumerate(terms):

        if not isinstance(v, Contraction):
            continue

        # fuse operations without distributing
        if (v.red_op is ops.null and bin_op is v.bin_op) or (
            bin_op is ops.null and v.red_op in (red_op, ops.null)
        ):
            red_op = v.red_op if red_op is ops.null else red_op
            bin_op = v.bin_op if bin_op is ops.null else bin_op
            new_terms = terms[:i] + v.terms + terms[i + 1 :]
            return Contraction(
                red_op, bin_op, reduced_vars | v.reduced_vars, *new_terms
            )

    # nothing more to do, reflect
    return None


#########################################
# Creating Contractions from other terms
#########################################


@normalize.register(Binary, AssociativeOp, Funsor, Funsor)
def binary_to_contract(op, lhs, rhs):
    return Contraction(ops.null, op, frozenset(), lhs, rhs)


@normalize.register(Reduce, AssociativeOp, Funsor, frozenset)
def reduce_funsor(op, arg, reduced_vars):
    return Contraction(op, ops.null, reduced_vars, arg)


@normalize.register(
    Unary,
    ops.NegOp,
    (Variable, Contraction[ops.AssociativeOp, ops.MulOp, frozenset, tuple]),
)
def unary_neg_variable(op, arg):
    return arg * -1


#######################################################################
# Distributing Unary transformations (Subs, log, exp, neg, reciprocal)
#######################################################################


@normalize.register(Subs, Funsor, tuple)
def do_fresh_subs(arg, subs):
    if not subs:
        return arg
    if all(name in arg.fresh for name, sub in subs):
        return arg.eager_subs(subs)
    return None


@normalize.register(Subs, Contraction, tuple)
def distribute_subs_contraction(arg, subs):
    new_terms = tuple(
        Subs(v, tuple((name, sub) for name, sub in subs if name in v.inputs))
        if any(name in v.inputs for name, sub in subs)
        else v
        for v in arg.terms
    )
    return Contraction(arg.red_op, arg.bin_op, arg.reduced_vars, *new_terms)


@normalize.register(Subs, Subs, tuple)
def normalize_fuse_subs(arg, subs):
    # a(b)(c) -> a(b(c), c)
    arg_subs = (
        tuple(arg.subs.items()) if isinstance(arg.subs, OrderedDict) else arg.subs
    )
    new_subs = subs + tuple((k, Subs(v, subs)) for k, v in arg_subs)
    return Subs(arg.arg, new_subs)


@normalize.register(Binary, ops.SubOp, Funsor, Funsor)
def binary_subtract(op, lhs, rhs):
    return lhs + -rhs


@normalize.register(Binary, ops.TruedivOp, Funsor, Funsor)
def binary_divide(op, lhs, rhs):
    return lhs * Unary(ops.reciprocal, rhs)


@normalize.register(Unary, ops.ExpOp, Unary[ops.LogOp, Funsor])
@normalize.register(Unary, ops.LogOp, Unary[ops.ExpOp, Funsor])
@normalize.register(Unary, ops.NegOp, Unary[ops.NegOp, Funsor])
@normalize.register(Unary, ops.ReciprocalOp, Unary[ops.ReciprocalOp, Funsor])
def unary_log_exp(op, arg):
    return arg.arg


@normalize.register(
    Unary, ops.ReciprocalOp, Contraction[NullOp, ops.MulOp, frozenset, tuple]
)
@normalize.register(Unary, ops.NegOp, Contraction[NullOp, ops.AddOp, frozenset, tuple])
def unary_contract(op, arg):
    return Contraction(
        arg.red_op, arg.bin_op, arg.reduced_vars, *(op(t) for t in arg.terms)
    )


BACKEND_TO_EINSUM_BACKEND = {
    "numpy": "numpy",
    "torch": "torch",
    "jax": "jax.numpy",
}
# NB: numpy_log, numpy_map is backend-agnostic so they also work for torch backend;
# however, we might need to profile to make a switch
BACKEND_TO_LOGSUMEXP_BACKEND = {
    "numpy": "funsor.einsum.numpy_log",
    "torch": "pyro.ops.einsum.torch_log",
    "jax": "funsor.einsum.numpy_log",
}
BACKEND_TO_MAP_BACKEND = {
    "numpy": "funsor.einsum.numpy_map",
    "torch": "pyro.ops.einsum.torch_map",
    "jax": "funsor.einsum.numpy_map",
}<|MERGE_RESOLUTION|>--- conflicted
+++ resolved
@@ -16,13 +16,8 @@
 from funsor.domains import find_domain
 from funsor.gaussian import Gaussian
 from funsor.interpretations import eager, normalize, reflect
-<<<<<<< HEAD
 from funsor.interpreter import children
-from funsor.ops import DISTRIBUTIVE_OPS, AssociativeOp, NullOp, nullop
-=======
-from funsor.interpreter import children, recursion_reinterpret
 from funsor.ops import DISTRIBUTIVE_OPS, AssociativeOp, NullOp
->>>>>>> 8d4ce9ad
 from funsor.tensor import Tensor
 from funsor.terms import (
     _INFIX,
