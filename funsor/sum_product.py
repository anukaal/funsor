from collections import OrderedDict, defaultdict
from functools import reduce

<<<<<<< HEAD
import torch

from funsor.cnf import Contraction
from funsor.domains import bint
from funsor.gaussian import Gaussian, align_gaussian
=======
>>>>>>> e456bd48
from funsor.ops import UNITS, AssociativeOp
from funsor.terms import Cat, Funsor, Number, Slice


def _partition(terms, sum_vars):
    # Construct a bipartite graph between terms and the vars
    neighbors = OrderedDict([(t, []) for t in terms])
    for term in terms:
        for dim in term.inputs.keys():
            if dim in sum_vars:
                neighbors[term].append(dim)
                neighbors.setdefault(dim, []).append(term)

    # Partition the bipartite graph into connected components for contraction.
    components = []
    while neighbors:
        v, pending = neighbors.popitem()
        component = OrderedDict([(v, None)])  # used as an OrderedSet
        for v in pending:
            component[v] = None
        while pending:
            v = pending.pop()
            for v in neighbors.pop(v):
                if v not in component:
                    component[v] = None
                    pending.append(v)

        # Split this connected component into tensors and dims.
        component_terms = tuple(v for v in component if isinstance(v, Funsor))
        if component_terms:
            component_dims = frozenset(v for v in component if not isinstance(v, Funsor))
            components.append((component_terms, component_dims))
    return components


def partial_sum_product(sum_op, prod_op, factors, eliminate=frozenset(), plates=frozenset()):
    """
    Performs partial sum-product contraction of a collection of factors.

    :return: a list of partially contracted Funsors.
    :rtype: list
    """
    assert callable(sum_op)
    assert callable(prod_op)
    assert isinstance(factors, (tuple, list))
    assert all(isinstance(f, Funsor) for f in factors)
    assert isinstance(eliminate, frozenset)
    assert isinstance(plates, frozenset)
    sum_vars = eliminate - plates

    var_to_ordinal = {}
    ordinal_to_factors = defaultdict(list)
    for f in factors:
        ordinal = plates.intersection(f.inputs)
        ordinal_to_factors[ordinal].append(f)
        for var in sum_vars.intersection(f.inputs):
            var_to_ordinal[var] = var_to_ordinal.get(var, ordinal) & ordinal

    ordinal_to_vars = defaultdict(set)
    for var, ordinal in var_to_ordinal.items():
        ordinal_to_vars[ordinal].add(var)

    results = []
    while ordinal_to_factors:
        leaf = max(ordinal_to_factors, key=len)
        leaf_factors = ordinal_to_factors.pop(leaf)
        leaf_reduce_vars = ordinal_to_vars[leaf]
        for (group_factors, group_vars) in _partition(leaf_factors, leaf_reduce_vars):
            f = reduce(prod_op, group_factors).reduce(sum_op, group_vars)
            remaining_sum_vars = sum_vars.intersection(f.inputs)
            if not remaining_sum_vars:
                results.append(f.reduce(prod_op, leaf & eliminate))
            else:
                new_plates = frozenset().union(
                    *(var_to_ordinal[v] for v in remaining_sum_vars))
                if new_plates == leaf:
                    raise ValueError("intractable!")
                f = f.reduce(prod_op, leaf - new_plates)
                ordinal_to_factors[new_plates].append(f)

    return results


def sum_product(sum_op, prod_op, factors, eliminate=frozenset(), plates=frozenset()):
    """
    Performs sum-product contraction of a collection of factors.

    :return: a single contracted Funsor.
    :rtype: :class:`~funsor.terms.Funsor`
    """
    factors = partial_sum_product(sum_op, prod_op, factors, eliminate, plates)
    return reduce(prod_op, factors, Number(UNITS[prod_op]))


<<<<<<< HEAD
# TODO Promote this to a first class funsor and move this logic
# into eager_cat for Tensor.
def Cat(parts, name):
    if len(parts) == 1:
        return parts[0]
    if len(set(part.output for part in parts)) > 1:
        raise NotImplementedError("TODO")
    inputs = OrderedDict()
    for x in parts:
        inputs.update(x.inputs)

    if all(isinstance(part, Tensor) for part in parts):
        tensors = []
        for part in parts:
            inputs[name] = part.inputs[name]  # typically a smaller bint
            shape = tuple(d.size for d in inputs.values())
            tensors.append(align_tensor(inputs, part).expand(shape))

        dim = tuple(inputs).index(name)
        tensor = torch.cat(tensors, dim=dim)
        inputs[name] = bint(tensor.size(dim))
        return Tensor(tensor, inputs, dtype=parts[0].dtype)

    if all(isinstance(part, (Gaussian, Contraction)) for part in parts):
        int_inputs = OrderedDict((k, v) for k, v in inputs.items() if v.dtype != "real")
        real_inputs = OrderedDict((k, v) for k, v in inputs.items() if v.dtype == "real")
        inputs = int_inputs.copy()
        inputs.update(real_inputs)
        discretes = []
        info_vecs = []
        precisions = []
        for part in parts:
            inputs[name] = part.inputs[name]  # typically a smaller bint
            int_inputs[name] = inputs[name]
            shape = tuple(d.size for d in int_inputs.values())
            if isinstance(part, Gaussian):
                discrete = None
                gaussian = part
            elif isinstance(part, Contraction):
                if len(part.terms) != 2 or not all(isinstance(t, (Gaussian, Tensor)) for t in part.terms):
                    raise NotImplementedError("TODO")
                discrete = align_tensor(int_inputs, part.terms[0]).expand(shape)
                gaussian = part.terms[1]
            else:
                raise NotImplementedError("Should not be here!")
            discretes.append(discrete)
            info_vec, precision = align_gaussian(inputs, gaussian)
            info_vecs.append(info_vec.expand(shape + (-1,)))
            precisions.append(precision.expand(shape + (-1, -1)))

        dim = tuple(inputs).index(name)
        info_vec = torch.cat(info_vecs, dim=dim)
        precision = torch.cat(precisions, dim=dim)
        inputs[name] = bint(info_vec.size(dim))
        int_inputs[name] = inputs[name]
        result = Gaussian(info_vec, precision, inputs)
        if any(d is not None for d in discretes):
            for i, d in enumerate(discretes):
                if d is None:
                    discretes[i] = info_vecs[i].new_zeros(info_vecs[i].shape[:-1])
            discrete = torch.cat(discretes, dim=dim)
            result += Tensor(discrete, int_inputs)
        return result

    raise NotImplementedError("TODO")


# TODO Promote this to a first class funsor, enabling zero-copy slicing.
def Slice(name, *args):
    start = 0
    step = 1
    bound = None
    if len(args) == 1:
        stop = args[0]
        bound = stop
    elif len(args) == 2:
        start, stop = args
        bound = stop
    elif len(args) == 3:
        start, stop, step = args
        bound = stop
    elif len(args) == 4:
        start, stop, step, bound = args
    else:
        raise ValueError
    if step <= 0:
        raise ValueError
    # FIXME triggers tensor op
    # TODO move this logic up into funsor.torch.arange?
    data = torch.arange(start, stop, step)
    inputs = OrderedDict([(name, bint(len(data)))])
    return Tensor(data, inputs, dtype=bound)


=======
>>>>>>> e456bd48
def naive_sequential_sum_product(sum_op, prod_op, trans, time, step):
    assert isinstance(sum_op, AssociativeOp)
    assert isinstance(prod_op, AssociativeOp)
    assert isinstance(trans, Funsor)
    assert isinstance(time, str)
    assert isinstance(step, dict)
    assert all(isinstance(k, str) for k in step.keys())
    assert all(isinstance(v, str) for v in step.values())
    if time not in trans.inputs:
        return trans  # edge case of a single time step

    step = OrderedDict(sorted(step.items()))
    drop = tuple("_drop_{}".format(i) for i in range(len(step)))
    prev_to_drop = dict(zip(step.keys(), drop))
    curr_to_drop = dict(zip(step.values(), drop))
    drop = frozenset(drop)

    factors = [trans(**{time: t}) for t in range(trans.inputs[time].size)]
    while len(factors) > 1:
        y = factors.pop()(**prev_to_drop)
        x = factors.pop()(**curr_to_drop)
        xy = prod_op(x, y).reduce(sum_op, drop)
        factors.append(xy)
    return factors[0]


def sequential_sum_product(sum_op, prod_op, trans, time, step):
    """
    For a funsor ``trans`` with dimensions ``time``, ``prev`` and ``curr``,
    computes a recursion equivalent to::

        tail_time = 1 + arange("time", trans.inputs["time"].size - 1)
        tail = sequential_sum_product(sum_op, prod_op,
                                      trans(time=tail_time),
                                      "time", {"prev": "curr"})
        return prod_op(trans(time=0)(curr="drop"), tail(prev="drop")) \
           .reduce(sum_op, "drop")

    but does so efficiently in parallel in O(log(time)).

    :param ~funsor.ops.AssociativeOp sum_op: A semiring sum operation.
    :param ~funsor.ops.AssociativeOp prod_op: A semiring product operation.
    :param ~funsor.terms.Funsor trans: A transition funsor.
    :param str time: The name of the time input dimension.
    :param dict step: A dict mapping previous variables to current variables.
        This can contain multiple pairs of prev->curr variable names.
    """
    assert isinstance(sum_op, AssociativeOp)
    assert isinstance(prod_op, AssociativeOp)
    assert isinstance(trans, Funsor)
    assert isinstance(time, str)
    assert isinstance(step, dict)
    assert all(isinstance(k, str) for k in step.keys())
    assert all(isinstance(v, str) for v in step.values())
    if time not in trans.inputs:
        return trans  # edge case of a single time step

    step = OrderedDict(sorted(step.items()))
    drop = tuple("_drop_{}".format(i) for i in range(len(step)))
    prev_to_drop = dict(zip(step.keys(), drop))
    curr_to_drop = dict(zip(step.values(), drop))
    drop = frozenset(drop)

    while trans.inputs[time].size > 1:
        duration = trans.inputs[time].size
        even_duration = duration // 2 * 2
        # TODO support syntax
        # x = trans(time=slice(0, even_duration, 2), ...)
        x = trans(**{time: Slice(time, 0, even_duration, 2, duration)}, **curr_to_drop)
        y = trans(**{time: Slice(time, 1, even_duration, 2, duration)}, **prev_to_drop)
        contracted = prod_op(x, y).reduce(sum_op, drop)
        if duration > even_duration:
            extra = trans(**{time: Slice(time, duration - 1, duration)})
            contracted = Cat(time, (contracted, extra))
        trans = contracted
    return trans(**{time: 0})<|MERGE_RESOLUTION|>--- conflicted
+++ resolved
@@ -1,14 +1,6 @@
 from collections import OrderedDict, defaultdict
 from functools import reduce
 
-<<<<<<< HEAD
-import torch
-
-from funsor.cnf import Contraction
-from funsor.domains import bint
-from funsor.gaussian import Gaussian, align_gaussian
-=======
->>>>>>> e456bd48
 from funsor.ops import UNITS, AssociativeOp
 from funsor.terms import Cat, Funsor, Number, Slice
 
@@ -103,103 +95,6 @@
     return reduce(prod_op, factors, Number(UNITS[prod_op]))
 
 
-<<<<<<< HEAD
-# TODO Promote this to a first class funsor and move this logic
-# into eager_cat for Tensor.
-def Cat(parts, name):
-    if len(parts) == 1:
-        return parts[0]
-    if len(set(part.output for part in parts)) > 1:
-        raise NotImplementedError("TODO")
-    inputs = OrderedDict()
-    for x in parts:
-        inputs.update(x.inputs)
-
-    if all(isinstance(part, Tensor) for part in parts):
-        tensors = []
-        for part in parts:
-            inputs[name] = part.inputs[name]  # typically a smaller bint
-            shape = tuple(d.size for d in inputs.values())
-            tensors.append(align_tensor(inputs, part).expand(shape))
-
-        dim = tuple(inputs).index(name)
-        tensor = torch.cat(tensors, dim=dim)
-        inputs[name] = bint(tensor.size(dim))
-        return Tensor(tensor, inputs, dtype=parts[0].dtype)
-
-    if all(isinstance(part, (Gaussian, Contraction)) for part in parts):
-        int_inputs = OrderedDict((k, v) for k, v in inputs.items() if v.dtype != "real")
-        real_inputs = OrderedDict((k, v) for k, v in inputs.items() if v.dtype == "real")
-        inputs = int_inputs.copy()
-        inputs.update(real_inputs)
-        discretes = []
-        info_vecs = []
-        precisions = []
-        for part in parts:
-            inputs[name] = part.inputs[name]  # typically a smaller bint
-            int_inputs[name] = inputs[name]
-            shape = tuple(d.size for d in int_inputs.values())
-            if isinstance(part, Gaussian):
-                discrete = None
-                gaussian = part
-            elif isinstance(part, Contraction):
-                if len(part.terms) != 2 or not all(isinstance(t, (Gaussian, Tensor)) for t in part.terms):
-                    raise NotImplementedError("TODO")
-                discrete = align_tensor(int_inputs, part.terms[0]).expand(shape)
-                gaussian = part.terms[1]
-            else:
-                raise NotImplementedError("Should not be here!")
-            discretes.append(discrete)
-            info_vec, precision = align_gaussian(inputs, gaussian)
-            info_vecs.append(info_vec.expand(shape + (-1,)))
-            precisions.append(precision.expand(shape + (-1, -1)))
-
-        dim = tuple(inputs).index(name)
-        info_vec = torch.cat(info_vecs, dim=dim)
-        precision = torch.cat(precisions, dim=dim)
-        inputs[name] = bint(info_vec.size(dim))
-        int_inputs[name] = inputs[name]
-        result = Gaussian(info_vec, precision, inputs)
-        if any(d is not None for d in discretes):
-            for i, d in enumerate(discretes):
-                if d is None:
-                    discretes[i] = info_vecs[i].new_zeros(info_vecs[i].shape[:-1])
-            discrete = torch.cat(discretes, dim=dim)
-            result += Tensor(discrete, int_inputs)
-        return result
-
-    raise NotImplementedError("TODO")
-
-
-# TODO Promote this to a first class funsor, enabling zero-copy slicing.
-def Slice(name, *args):
-    start = 0
-    step = 1
-    bound = None
-    if len(args) == 1:
-        stop = args[0]
-        bound = stop
-    elif len(args) == 2:
-        start, stop = args
-        bound = stop
-    elif len(args) == 3:
-        start, stop, step = args
-        bound = stop
-    elif len(args) == 4:
-        start, stop, step, bound = args
-    else:
-        raise ValueError
-    if step <= 0:
-        raise ValueError
-    # FIXME triggers tensor op
-    # TODO move this logic up into funsor.torch.arange?
-    data = torch.arange(start, stop, step)
-    inputs = OrderedDict([(name, bint(len(data)))])
-    return Tensor(data, inputs, dtype=bound)
-
-
-=======
->>>>>>> e456bd48
 def naive_sequential_sum_product(sum_op, prod_op, trans, time, step):
     assert isinstance(sum_op, AssociativeOp)
     assert isinstance(prod_op, AssociativeOp)
