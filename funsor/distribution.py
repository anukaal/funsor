# Copyright Contributors to the Pyro project.
# SPDX-License-Identifier: Apache-2.0

import functools
import importlib
import inspect
import math
import typing
import warnings
from collections import OrderedDict
from importlib import import_module

import makefun

import funsor.delta
import funsor.ops as ops
from funsor.affine import is_affine
from funsor.cnf import GaussianMixture
from funsor.domains import Array, Real, Reals
from funsor.gaussian import Gaussian
from funsor.interpreter import gensym
from funsor.tensor import (Tensor, align_tensors, dummy_numeric_array, get_default_prototype,
                           ignore_jit_warnings, numeric_array, stack)
<<<<<<< HEAD
from funsor.terms import Funsor, FunsorMeta, Independent, Lebesgue, Number, Variable, \
    eager, normalize, reflect, to_data, to_funsor
from funsor.util import broadcast_shape, get_backend
=======
from funsor.terms import Funsor, FunsorMeta, Independent, Number, Variable, eager, to_data, to_funsor
from funsor.util import broadcast_shape, get_backend, getargspec, lazy_property
>>>>>>> e3eba15e


BACKEND_TO_DISTRIBUTIONS_BACKEND = {
    "torch": "funsor.torch.distributions",
    "jax": "funsor.jax.distributions",
}


def numbers_to_tensors(*args):
    """
    Convert :class:`~funsor.terms.Number` s to :class:`funsor.tensor.Tensor` s,
    using any provided tensor as a prototype, if available.
    """
    if any(isinstance(x, Number) for x in args):
        prototype = get_default_prototype()
        options = dict(dtype=prototype.dtype)
        for x in args:
            if isinstance(x, Tensor):
                options = dict(dtype=x.data.dtype, device=getattr(x.data, "device", None))
                break
        with ignore_jit_warnings():
            args = tuple(Tensor(numeric_array(x.data, **options), dtype=x.dtype)
                         if isinstance(x, Number) else x
                         for x in args)
    return args


class DistributionMeta(FunsorMeta):
    """
    Wrapper to fill in default values and convert Numbers to Tensors.
    """
    def __call__(cls, *args, **kwargs):
        kwargs.update(zip(cls._ast_fields, args))
        value = kwargs.pop('value', 'value')
        kwargs = OrderedDict(
            (k, to_funsor(kwargs[k], output=cls._infer_param_domain(k, getattr(kwargs[k], "shape", ()))))
            for k in cls._ast_fields if k != 'value')
        value = to_funsor(value, output=cls._infer_value_domain(**{k: v.output for k, v in kwargs.items()}))
        args = numbers_to_tensors(*(tuple(kwargs.values()) + (value,)))
        return super(DistributionMeta, cls).__call__(*args)


class Distribution(Funsor, metaclass=DistributionMeta):
    r"""
    Funsor backed by a PyTorch/JAX distribution object.

    :param \*args: Distribution-dependent parameters.  These can be either
        funsors or objects that can be coerced to funsors via
        :func:`~funsor.terms.to_funsor` . See derived classes for details.
    """
    dist_class = "defined by derived classes"

    def __init__(self, *args):
        params = tuple(zip(self._ast_fields, args))
        assert any(k == 'value' for k, v in params)
        inputs = OrderedDict()
        for name, value in params:
            assert isinstance(name, str)
            assert isinstance(value, Funsor)
            inputs.update(value.inputs)
        inputs = OrderedDict(inputs)
        output = Real
        super(Distribution, self).__init__(inputs, output)
        self.params = OrderedDict(params)

    def __repr__(self):
        return '{}({})'.format(type(self).__name__,
                               ', '.join('{}={}'.format(*kv) for kv in self.params.items()))

    def eager_reduce(self, op, reduced_vars):
        if op is ops.logaddexp and isinstance(self.value, Variable) and self.value.name in reduced_vars:
            return Number(0.)  # distributions are normalized
        return super(Distribution, self).eager_reduce(op, reduced_vars)

    @classmethod
    def eager_log_prob(cls, *params):
        inputs, tensors = align_tensors(*params)
        params = dict(zip(cls._ast_fields, tensors))
        value = params.pop('value')
        data = cls.dist_class(**params).log_prob(value)
        return Tensor(data, inputs)

    @property
    def has_rsample(self):
        return getattr(self.dist_class, "has_rsample", False)

    @property
    def has_enumerate_support(self):
        return getattr(self.dist_class, "has_enumerate_support", False)

    def unscaled_sample(self, sampled_vars, sample_inputs, rng_key=None):
        params = OrderedDict(self.params)
        value = params.pop("value")
        assert all(isinstance(v, (Number, Tensor)) for v in params.values())
        assert isinstance(value, Variable) and value.name in sampled_vars
        inputs, tensors = align_tensors(*params.values())
        inputs.update(sample_inputs)
        sample_shape = tuple(v.size for v in sample_inputs.values())
        value_name = [name for name, domain in value.inputs.items()  # TODO is this right?
                      if domain == value.output][0]

        # arbitrary name-dim mapping, since we're converting back to a funsor anyway
        name_to_dim = {name: -dim-1 for dim, (name, domain) in enumerate(inputs.items())}
        dim_to_name = {dim: name for name, dim in name_to_dim.items()}

        raw_dist = to_data(self, name_to_dim=name_to_dim)

        sample_args = (sample_shape,) if rng_key is None else (rng_key, sample_shape)
        raw_value = raw_dist.rsample(*sample_args) if self.has_rsample else \
            ops.detach(raw_dist.sample(*sample_args))

        funsor_value = to_funsor(raw_value, output=self.value.output, dim_to_name=dim_to_name)
        result = funsor.delta.Delta(value_name, funsor_value)
        if not self.has_rsample:
            # scaling of dice_factor by num samples should already be handled by Funsor.sample
            raw_log_prob = raw_dist.log_prob(raw_value)
            dice_factor = to_funsor(raw_log_prob - ops.detach(raw_log_prob),
                                    output=self.output, dim_to_name=dim_to_name)
            result = result + dice_factor
        return result

    def enumerate_support(self, expand=False):
        if not self.has_enumerate_support or not isinstance(self.value, Variable):
            raise ValueError("cannot enumerate support of {}".format(repr(self)))
        # arbitrary name-dim mapping, since we're converting back to a funsor anyway
        name_to_dim = {name: -dim-1 for dim, (name, domain) in enumerate(self.inputs.items())
                       if isinstance(domain.dtype, int) and name != self.value.name}
        raw_dist = to_data(self, name_to_dim=name_to_dim)
        raw_value = raw_dist.enumerate_support(expand=expand)
        dim_to_name = {dim: name for name, dim in name_to_dim.items()}
        dim_to_name[min(dim_to_name.keys(), default=0)-1] = self.value.name
        return to_funsor(raw_value, output=self.value.output, dim_to_name=dim_to_name)

    def __getattribute__(self, attr):
        if attr in type(self)._ast_fields and attr != 'name':
            return self.params[attr]
        return super().__getattribute__(attr)

    @classmethod
    @functools.lru_cache(maxsize=5000)
    def _infer_value_domain(cls, **kwargs):
        # rely on the underlying distribution's logic to infer the event_shape given param domains
        instance = cls.dist_class(**{k: dummy_numeric_array(domain) for k, domain in kwargs.items()},
                                  validate_args=False)
        out_shape = instance.event_shape
        if type(instance.support).__name__ == "_IntegerInterval":
            out_dtype = int(instance.support.upper_bound + 1)
        else:
            out_dtype = 'real'
        return Array[out_dtype, out_shape]

    @classmethod
    @functools.lru_cache(maxsize=5000)
    def _infer_param_domain(cls, name, raw_shape):
        support = cls.dist_class.arg_constraints.get(name, None)
        # XXX: if the backend does not have the same definition of constraints, we should
        # define backend-specific distributions and overide these `infer_value_domain`,
        # `infer_param_domain` methods.
        # Because NumPyro and Pyro have the same pattern, we use name check for simplicity.
        support_name = type(support).__name__
        if support_name == "_Simplex":
            output = Reals[raw_shape[-1]]
        elif support_name == "_RealVector":
            output = Reals[raw_shape[-1]]
        elif support_name in ["_LowerCholesky", "_PositiveDefinite"]:
            output = Reals[raw_shape[-2:]]
        # resolve the issue: logits's constraints are real (instead of real_vector)
        # for discrete multivariate distributions in Pyro
        elif support_name == "_Real":
            if name == "logits" and (
                    "probs" in cls.dist_class.arg_constraints
                    and type(cls.dist_class.arg_constraints["probs"]).__name__ == "_Simplex"):
                output = Reals[raw_shape[-1]]
            else:
                output = Real
        elif support_name in ("_Interval", "_GreaterThan", "_LessThan"):
            output = Real
        else:
            output = None
        return output


################################################################################
# Distribution Wrappers
################################################################################

def make_dist(backend_dist_class, param_names=()):
    if not param_names:
        param_names = tuple(name for name in inspect.getfullargspec(backend_dist_class.__init__)[0][1:]
                            if name in backend_dist_class.arg_constraints)

    @makefun.with_signature("__init__(self, {}, value='value')".format(', '.join(param_names)))
    def dist_init(self, **kwargs):
        return Distribution.__init__(self, *tuple(kwargs[k] for k in self._ast_fields))

    dist_class = DistributionMeta(backend_dist_class.__name__.split("Wrapper_")[-1], (Distribution,), {
        'dist_class': backend_dist_class,
        '__init__': dist_init,
    })

    eager.register(dist_class, *((Tensor,) * (len(param_names) + 1)))(dist_class.eager_log_prob)

    return dist_class


FUNSOR_DIST_NAMES = [
    ('Beta', ('concentration1', 'concentration0')),
    ('BernoulliProbs', ('probs',)),
    ('BernoulliLogits', ('logits',)),
    ('Binomial', ('total_count', 'probs')),
    ('Categorical', ('probs',)),
    ('CategoricalLogits', ('logits',)),
    ('Delta', ('v', 'log_density')),
    ('Dirichlet', ('concentration',)),
    ('Gamma', ('concentration', 'rate')),
    ('Multinomial', ('total_count', 'probs')),
    ('MultivariateNormal', ('loc', 'scale_tril')),
    ('NonreparameterizedBeta', ('concentration1', 'concentration0')),
    ('NonreparameterizedDirichlet', ('concentration',)),
    ('NonreparameterizedGamma', ('concentration', 'rate')),
    ('NonreparameterizedNormal', ('loc', 'scale')),
    ('Normal', ('loc', 'scale')),
    ('Poisson', ('rate',))
]


###############################################
# Converting backend Distributions to funsors
###############################################

def backenddist_to_funsor(backend_dist, output=None, dim_to_name=None):
    funsor_dist = import_module(BACKEND_TO_DISTRIBUTIONS_BACKEND[get_backend()])
    funsor_dist_class = getattr(funsor_dist, type(backend_dist).__name__.split("Wrapper_")[-1])
    params = [to_funsor(
            getattr(backend_dist, param_name),
            output=funsor_dist_class._infer_param_domain(
                param_name, getattr(getattr(backend_dist, param_name), "shape", ())),
            dim_to_name=dim_to_name)
        for param_name in funsor_dist_class._ast_fields if param_name != 'value']
    return funsor_dist_class(*params)


def indepdist_to_funsor(backend_dist, output=None, dim_to_name=None):
    dim_to_name = OrderedDict((dim - backend_dist.reinterpreted_batch_ndims, name)
                              for dim, name in dim_to_name.items())
    dim_to_name.update(OrderedDict((i, "_pyro_event_dim_{}".format(i))
                                   for i in range(-backend_dist.reinterpreted_batch_ndims, 0)))
    result = to_funsor(backend_dist.base_dist, dim_to_name=dim_to_name)
    for i in reversed(range(-backend_dist.reinterpreted_batch_ndims, 0)):
        name = "_pyro_event_dim_{}".format(i)
        result = funsor.terms.Independent(result, "value", name, "value")
    return result


def maskeddist_to_funsor(backend_dist, output=None, dim_to_name=None):
    mask = to_funsor(ops.astype(backend_dist._mask, 'float32'), output=output, dim_to_name=dim_to_name)
    funsor_base_dist = to_funsor(backend_dist.base_dist, output=output, dim_to_name=dim_to_name)
    return mask * funsor_base_dist


# @to_funsor.register(TransformedDistribution)
def transformeddist_to_funsor(backend_dist, output=None, dim_to_name=None):
    TransformedDistribution = getattr(import_module(BACKEND_TO_DISTRIBUTIONS_BACKEND[get_backend()]),
                                      "TransformedDistribution")
    base_dist, transforms = backend_dist, []
    while isinstance(base_dist, TransformedDistribution):
        transforms = base_dist.transforms + transforms
        base_dist = base_dist.base_dist
    funsor_base_dist = to_funsor(base_dist, output=output, dim_to_name=dim_to_name)
    inv_transform = reduce(lambda expr, tfm: to_funsor(tfm, expr.output).op.inv(expr),
                           transforms, to_funsor("value", output=funsor_base_dist.inputs["value"]))
    return (Lebesgue("value", funsor_base_dist.inputs["value"]) + funsor_base_dist)(value=inv_transform)


def mvndist_to_funsor(backend_dist, output=None, dim_to_name=None, real_inputs=OrderedDict()):
    funsor_dist = backenddist_to_funsor(backend_dist, output=output, dim_to_name=dim_to_name)
    if len(real_inputs) == 0:
        return funsor_dist
    discrete, gaussian = funsor_dist(value="value").terms
    inputs = OrderedDict((k, v) for k, v in gaussian.inputs.items() if v.dtype != 'real')
    inputs.update(real_inputs)
    return discrete + Gaussian(gaussian.info_vec, gaussian.precision, inputs)


class CoerceDistributionToFunsor:
    """
    Handler to reinterpret a backend distribution ``D`` as a corresponding
    funsor during ``type(D).__call__()`` in case any constructor args are
    funsors rather than backend tensors.

    Example usage::

        # in foo/distribution.py
        coerce_to_funsor = CoerceDistributionToFunsor("foo")

        class DistributionMeta(type):
            def __call__(cls, *args, **kwargs):
                result = coerce_to_funsor(cls, args, kwargs)
                if result is not None:
                    return result
                return super().__call__(*args, **kwargs)

        class Distribution(metaclass=DistributionMeta):
            ...

    :param str backend: Name of a funsor backend.
    """
    def __init__(self, backend):
        self.backend = backend

    @lazy_property
    def module(self):
        funsor.set_backend(self.backend)
        module_name = BACKEND_TO_DISTRIBUTIONS_BACKEND[self.backend]
        return importlib.import_module(module_name)

    def __call__(self, cls, args, kwargs):
        # Check whether distribution class takes any tensor inputs.
        arg_constraints = getattr(cls, "arg_constraints", None)
        if not arg_constraints:
            return

        # Check whether any tensor inputs are actually funsors.
        try:
            ast_fields = cls._funsor_ast_fields
        except AttributeError:
            ast_fields = cls._funsor_ast_fields = getargspec(cls.__init__)[0][1:]
        if not any(isinstance(value, (str, Funsor))
                   for pairs in (zip(ast_fields, args), kwargs.items())
                   for name, value in pairs
                   if name in arg_constraints):
            return

        # Check for a corresponding funsor class.
        try:
            funsor_cls = cls._funsor_cls
        except AttributeError:
            funsor_cls = cls._funsor_cls = getattr(self.module, cls.__name__, None)
        if funsor_cls is None:
            warnings.warn("missing funsor for {}".format(cls.__name__),
                          RuntimeWarning)
            return

        # Coerce to funsor.
        return funsor_cls(*args, **kwargs)


###############################################################
# Converting distribution funsors to backend distributions
###############################################################

@to_data.register(Distribution)
def distribution_to_data(funsor_dist, name_to_dim=None):
    pyro_dist_class = funsor_dist.dist_class
    params = [to_data(getattr(funsor_dist, param_name), name_to_dim=name_to_dim)
              for param_name in funsor_dist._ast_fields if param_name != 'value']
    pyro_dist = pyro_dist_class(**dict(zip(funsor_dist._ast_fields[:-1], params)))
    funsor_event_shape = funsor_dist.value.output.shape
    pyro_dist = pyro_dist.to_event(max(len(funsor_event_shape) - len(pyro_dist.event_shape), 0))

    # TODO get this working for all backends
    if not isinstance(funsor_dist.value, Variable):
        assert get_backend() == "torch", \
            "transformed distributions not yet supported under this backend, try set_backend('torch')"
        inv_value = solve(funsor_dist.value, Variable("value"))
        transforms = to_data(inv_value, name_to_dim=name_to_dim)
        backend_dist = import_module(BACKEND_TO_DISTRIBUTIONS_BACKEND[get_backend()])
        pyro_dist = backend_dist.TransformedDistribution(pyro_dist, transforms)

    if pyro_dist.event_shape != funsor_event_shape:
        raise ValueError("Event shapes don't match, something went wrong")
    return pyro_dist


@to_data.register(Independent[typing.Union[Independent, Distribution], str, str, str])
def indep_to_data(funsor_dist, name_to_dim=None):
    raise NotImplementedError("TODO implement conversion of Independent")


@to_data.register(Gaussian)
def gaussian_to_data(funsor_dist, name_to_dim=None, normalized=False):
    if normalized:
        return to_data(funsor_dist.log_normalizer + funsor_dist, name_to_dim=name_to_dim)
    loc = ops.cholesky_solve(ops.unsqueeze(funsor_dist.info_vec, -1),
                             ops.cholesky(funsor_dist.precision)).squeeze(-1)
    int_inputs = OrderedDict((k, d) for k, d in funsor_dist.inputs.items() if d.dtype != "real")
    loc = to_data(Tensor(loc, int_inputs), name_to_dim)
    precision = to_data(Tensor(funsor_dist.precision, int_inputs), name_to_dim)
    backend_dist = import_module(BACKEND_TO_DISTRIBUTIONS_BACKEND[get_backend()])
    return backend_dist.MultivariateNormal.dist_class(loc, precision_matrix=precision)


@to_data.register(GaussianMixture)
def gaussianmixture_to_data(funsor_dist, name_to_dim=None):
    discrete, gaussian = funsor_dist.terms
    backend_dist = import_module(BACKEND_TO_DISTRIBUTIONS_BACKEND[get_backend()])
    cat = backend_dist.CategoricalLogits.dist_class(logits=to_data(
        discrete + gaussian.log_normalizer, name_to_dim=name_to_dim))
    mvn = to_data(gaussian, name_to_dim=name_to_dim)
    return cat, mvn


################################################
# Backend-agnostic distribution patterns
################################################

def Bernoulli(probs=None, logits=None, value='value'):
    """
    Wraps backend `Bernoulli` distributions.

    This dispatches to either `BernoulliProbs` or `BernoulliLogits`
    to accept either ``probs`` or ``logits`` args.

    :param Funsor probs: Probability of 1.
    :param Funsor value: Optional observation in ``{0,1}``.
    """
    backend_dist = import_module(BACKEND_TO_DISTRIBUTIONS_BACKEND[get_backend()])
    if probs is not None:
        probs = to_funsor(probs, output=Real)
        return backend_dist.BernoulliProbs(probs, value)  # noqa: F821
    if logits is not None:
        logits = to_funsor(logits, output=Real)
        return backend_dist.BernoulliLogits(logits, value)  # noqa: F821
    raise ValueError('Either probs or logits must be specified')


def LogNormal(loc, scale, value='value'):
    """
    Wraps backend `LogNormal` distributions.

    :param Funsor loc: Mean of the untransformed Normal distribution.
    :param Funsor scale: Standard deviation of the untransformed Normal
        distribution.
    :param Funsor value: Optional real observation.
    """
    loc, scale = to_funsor(loc), to_funsor(scale)
    y = to_funsor(value, output=loc.output)
    t = ops.exp
    x = t.inv(y)
    log_abs_det_jacobian = t.log_abs_det_jacobian(x, y)
    backend_dist = import_module(BACKEND_TO_DISTRIBUTIONS_BACKEND[get_backend()])
    return backend_dist.Normal(loc, scale, x) - log_abs_det_jacobian  # noqa: F821


def eager_beta(concentration1, concentration0, value):
    concentration = stack((concentration0, concentration1))
    value = stack((1 - value, value))
    backend_dist = import_module(BACKEND_TO_DISTRIBUTIONS_BACKEND[get_backend()])
    return backend_dist.Dirichlet(concentration, value=value)  # noqa: F821


def eager_binomial(total_count, probs, value):
    probs = stack((1 - probs, probs))
    value = stack((total_count - value, value))
    backend_dist = import_module(BACKEND_TO_DISTRIBUTIONS_BACKEND[get_backend()])
    return backend_dist.Multinomial(total_count, probs, value=value)  # noqa: F821


def eager_multinomial(total_count, probs, value):
    # Multinomial.log_prob() supports inhomogeneous total_count only by
    # avoiding passing total_count to the constructor.
    inputs, (total_count, probs, value) = align_tensors(total_count, probs, value)
    shape = broadcast_shape(total_count.shape + (1,), probs.shape, value.shape)
    probs = Tensor(ops.expand(probs, shape), inputs)
    value = Tensor(ops.expand(value, shape), inputs)
    if get_backend() == "torch":
        total_count = Number(ops.amax(total_count, None).item())  # Used by distributions validation code.
    else:
        total_count = Tensor(ops.expand(total_count, shape[:-1]), inputs)
    backend_dist = import_module(BACKEND_TO_DISTRIBUTIONS_BACKEND[get_backend()])
    return backend_dist.Multinomial.eager_log_prob(total_count, probs, value)  # noqa: F821


def eager_categorical_funsor(probs, value):
    return probs[value].log()


def eager_categorical_tensor(probs, value):
    value = probs.materialize(value)
    backend_dist = import_module(BACKEND_TO_DISTRIBUTIONS_BACKEND[get_backend()])
    return backend_dist.Categorical(probs=probs, value=value)  # noqa: F821


def eager_delta_tensor(v, log_density, value):
    # This handles event_dim specially, and hence cannot use the
    # generic Delta.eager_log_prob() method.
    assert v.output == value.output
    event_dim = len(v.output.shape)
    inputs, (v, log_density, value) = align_tensors(v, log_density, value)
    backend_dist = import_module(BACKEND_TO_DISTRIBUTIONS_BACKEND[get_backend()])
    data = backend_dist.Delta.dist_class(v, log_density, event_dim).log_prob(value)  # noqa: F821
    return Tensor(data, inputs)


def eager_delta_funsor_variable(v, log_density, value):
    assert v.output == value.output
    return funsor.delta.Delta(value.name, v, log_density)


def eager_delta_funsor_funsor(v, log_density, value):
    assert v.output == value.output
    return funsor.delta.Delta(v.name, value, log_density)


def eager_delta_variable_variable(v, log_density, value):
    return None


def eager_normal(loc, scale, value):
    assert loc.output == Real
    assert scale.output == Real
    assert value.output == Real
    if not is_affine(loc) or not is_affine(value):
        return None  # lazy

    info_vec = ops.new_zeros(scale.data, scale.data.shape + (1,))
    precision = ops.pow(scale.data, -2).reshape(scale.data.shape + (1, 1))
    log_prob = -0.5 * math.log(2 * math.pi) - ops.log(scale).sum()
    inputs = scale.inputs.copy()
    var = gensym('value')
    inputs[var] = Real
    gaussian = log_prob + Gaussian(info_vec, precision, inputs)
    return gaussian(**{var: value - loc})


def eager_mvn(loc, scale_tril, value):
    assert len(loc.shape) == 1
    assert len(scale_tril.shape) == 2
    assert value.output == loc.output
    if not is_affine(loc) or not is_affine(value):
        return None  # lazy

    info_vec = ops.new_zeros(scale_tril.data, scale_tril.data.shape[:-1])
    precision = ops.cholesky_inverse(scale_tril.data)
    scale_diag = Tensor(ops.diagonal(scale_tril.data, -1, -2), scale_tril.inputs)
    log_prob = -0.5 * scale_diag.shape[0] * math.log(2 * math.pi) - ops.log(scale_diag).sum()
    inputs = scale_tril.inputs.copy()
    var = gensym('value')
    inputs[var] = Reals[scale_diag.shape[0]]
    gaussian = log_prob + Gaussian(info_vec, precision, inputs)
    return gaussian(**{var: value - loc})<|MERGE_RESOLUTION|>--- conflicted
+++ resolved
@@ -21,14 +21,9 @@
 from funsor.interpreter import gensym
 from funsor.tensor import (Tensor, align_tensors, dummy_numeric_array, get_default_prototype,
                            ignore_jit_warnings, numeric_array, stack)
-<<<<<<< HEAD
 from funsor.terms import Funsor, FunsorMeta, Independent, Lebesgue, Number, Variable, \
     eager, normalize, reflect, to_data, to_funsor
-from funsor.util import broadcast_shape, get_backend
-=======
-from funsor.terms import Funsor, FunsorMeta, Independent, Number, Variable, eager, to_data, to_funsor
 from funsor.util import broadcast_shape, get_backend, getargspec, lazy_property
->>>>>>> e3eba15e
 
 
 BACKEND_TO_DISTRIBUTIONS_BACKEND = {
