# Copyright Contributors to the Pyro project.
# SPDX-License-Identifier: Apache-2.0

from collections import OrderedDict, defaultdict

import numpy as np

import funsor.interpreter as interpreter
import funsor.ops as ops
from funsor.cnf import Contraction, GaussianMixture, nullop
from funsor.domains import Bint
from funsor.gaussian import Gaussian, align_gaussian
from funsor.interpreter import interpretation
from funsor.ops import AssociativeOp
from funsor.registry import KeyedRegistry
<<<<<<< HEAD
=======
from funsor.terms import (
    Binary,
    Cat,
    Funsor,
    Number,
    Reduce,
    Slice,
    Subs,
    Variable,
    reflect,
    substitute,
    to_funsor,
)
>>>>>>> 47639f7b
from funsor.tensor import Tensor
from funsor.terms import Binary, Cat, Funsor, Number, Reduce, Slice, Subs, Variable, reflect, substitute, to_funsor


def _alpha_unmangle(expr):
    alpha_subs = {
        name: name.split("__BOUND")[0] for name in expr.bound if "__BOUND" in name
    }
    if not alpha_subs:
        return tuple(expr._ast_values)

    return expr._alpha_convert(alpha_subs)


class AdjointTape(object):
    def __init__(self):
        self.tape = []
        self._old_interpretation = None

    def __call__(self, cls, *args):
        if cls in adjoint_ops:  # atomic op, don't trace internals
            with interpretation(self._old_interpretation):
                result = cls(*args)
            self.tape.append((result, cls, args))
        else:
            result = self._old_interpretation(cls, *args)
        return result

    def __enter__(self):
        self.tape = []
        self._old_interpretation = interpreter._INTERPRETATION
        interpreter.set_interpretation(self)
        return self

    def __exit__(self, *args):
        interpreter.set_interpretation(self._old_interpretation)
        self._old_interpretation = None

    def adjoint(self, red_op, bin_op, root, targets):

        bin_unit = to_funsor(ops.UNITS[bin_op])
        adjoint_values = defaultdict(lambda: bin_unit)

        reached_root = False
        while self.tape:
            output, fn, inputs = self.tape.pop()
            if not reached_root:
                if output is root:
                    reached_root = True
                else:
                    continue

            # reverse the effects of alpha-renaming
            with interpretation(reflect):
                other_subs = tuple(
                    (name, to_funsor(name.split("__BOUND")[0], domain))
                    for name, domain in output.inputs.items()
                    if "__BOUND" in name
                )
                inputs = _alpha_unmangle(substitute(fn(*inputs), other_subs))
                output = type(output)(*_alpha_unmangle(substitute(output, other_subs)))

            in_adjs = adjoint_ops(fn, red_op, bin_op, adjoint_values[output], *inputs)
            for v, adjv in in_adjs.items():
                adjoint_values[v] = bin_op(adjoint_values[v], adjv)

        target_adjs = {}
        for v in targets:
            target_adjs[v] = adjoint_values[v]
            if not isinstance(v, Variable):
                target_adjs[v] = bin_op(target_adjs[v], v)

        return target_adjs


# logaddexp/add
def _fail_default(*args):
    raise NotImplementedError("Should not be here! {}".format(args))


adjoint_ops = KeyedRegistry(default=_fail_default)
if interpreter._DEBUG:
    adjoint_ops_register = adjoint_ops.register
    adjoint_ops.register = lambda *args: lambda fn: adjoint_ops_register(*args)(
        interpreter.debug_logged(fn)
    )


@adjoint_ops.register(
    Tensor,
    AssociativeOp,
    AssociativeOp,
    Funsor,
    (np.ndarray, np.generic),
    tuple,
    object,
)
def adjoint_tensor(adj_redop, adj_binop, out_adj, data, inputs, dtype):
    return {}


@adjoint_ops.register(
    Binary, AssociativeOp, AssociativeOp, Funsor, AssociativeOp, Funsor, Funsor
)
def adjoint_binary(adj_redop, adj_binop, out_adj, op, lhs, rhs):
    assert (adj_redop, op) in ops.DISTRIBUTIVE_OPS

    lhs_adj = op(out_adj, rhs).reduce(adj_redop, rhs.input_vars - lhs.input_vars)
    rhs_adj = op(out_adj, lhs).reduce(adj_redop, lhs.input_vars - rhs.input_vars)

    return {lhs: lhs_adj, rhs: rhs_adj}


@adjoint_ops.register(
    Reduce, AssociativeOp, AssociativeOp, Funsor, AssociativeOp, Funsor, frozenset
)
def adjoint_reduce(adj_redop, adj_binop, out_adj, op, arg, reduced_vars):
    assert adj_binop is op or (op, adj_binop) in ops.DISTRIBUTIVE_OPS

    if op is adj_redop:
        # XXX using a hack to simulate "expand"
        return {
            arg: adj_binop(out_adj, Binary(ops.PRODUCT_INVERSES[adj_binop], arg, arg))
        }
    elif op is adj_binop:  # plate!
        out = arg.reduce(op, reduced_vars)
        return {arg: adj_binop(out_adj, Binary(ops.PRODUCT_INVERSES[op], out, arg))}


@adjoint_ops.register(
    Contraction,
    AssociativeOp,
    AssociativeOp,
    Funsor,
    AssociativeOp,
    AssociativeOp,
    frozenset,
    Funsor,
)
def adjoint_contract_unary(
    adj_redop, adj_binop, out_adj, sum_op, prod_op, reduced_vars, arg
):
    return adjoint_reduce(adj_redop, adj_binop, out_adj, sum_op, arg, reduced_vars)


@adjoint_ops.register(
    Contraction,
    AssociativeOp,
    AssociativeOp,
    Funsor,
    AssociativeOp,
    AssociativeOp,
    frozenset,
    tuple,
)
def adjoint_contract_generic(
    adj_redop, adj_binop, out_adj, sum_op, prod_op, reduced_vars, terms
):
    assert len(terms) == 1 or len(terms) == 2
    return adjoint_ops(
        Contraction,
        adj_redop,
        adj_binop,
        out_adj,
        sum_op,
        prod_op,
        reduced_vars,
        *terms
    )


@adjoint_ops.register(
    Contraction,
    AssociativeOp,
    AssociativeOp,
    Funsor,
    AssociativeOp,
    AssociativeOp,
    frozenset,
    Funsor,
    Funsor,
)
def adjoint_contract(
    adj_redop, adj_binop, out_adj, sum_op, prod_op, reduced_vars, lhs, rhs
):
    assert sum_op is nullop or (sum_op, prod_op) in ops.DISTRIBUTIVE_OPS

    lhs_adj = Contraction(
        sum_op if sum_op is not nullop else adj_redop,
        prod_op,
        rhs.input_vars - lhs.input_vars,
        out_adj,
        rhs,
    )
    rhs_adj = Contraction(
        sum_op if sum_op is not nullop else adj_redop,
        prod_op,
        lhs.input_vars - rhs.input_vars,
        out_adj,
        lhs,
    )

    return {lhs: lhs_adj, rhs: rhs_adj}


@adjoint_ops.register(Cat, AssociativeOp, AssociativeOp, Funsor, str, tuple, str)
def adjoint_cat(adj_redop, adj_binop, out_adj, name, parts, part_name):
    in_adjs = {}
    start = 0
    size = sum(part.inputs[part_name].dtype for part in parts)
    for i, part in enumerate(parts):
        if part_name in out_adj.inputs:
            in_adjs[part] = out_adj(
                **{
                    name: Slice(
                        name, start, start + part.inputs[part_name].dtype, 1, size
                    )
                }
            )
            start += part.inputs[part_name].dtype
        else:
            in_adjs[part] = adj_binop(
                out_adj, Binary(ops.PRODUCT_INVERSES[adj_binop], part, part)
            )
    return in_adjs


@adjoint_ops.register(
    Subs, AssociativeOp, AssociativeOp, (Number, Tensor), Tensor, tuple
)
def adjoint_subs_tensor(adj_redop, adj_binop, out_adj, arg, subs):

    assert all(isinstance(v, Funsor) for k, v in subs)

    # invert renaming
    renames = tuple((v.name, k) for k, v in subs if isinstance(v, Variable))
    out_adj = Subs(out_adj, renames)

    # inverting advanced indexing
    slices = tuple((k, v) for k, v in subs if not isinstance(v, Variable))

    # TODO avoid reifying these zero/one tensors by using symbolic constants
    # ones for things that weren't sliced away
    ones_like_out = Subs(
        Tensor(
            ops.full_like(arg.data, ops.UNITS[adj_binop]),
            arg.inputs.copy(),
            arg.output.dtype,
        ),
        slices,
    )
    arg_adj = adj_binop(out_adj, ones_like_out)

    # ones for things that were sliced away
    ones_like_arg = Tensor(
        ops.full_like(arg.data, ops.UNITS[adj_binop]),
        arg.inputs.copy(),
        arg.output.dtype,
    )
    arg_adj = _scatter(arg_adj, ones_like_arg, slices)

    return {arg: arg_adj}


def _scatter(src, res, subs):
    # inverse of advanced indexing
    # TODO check types of subs, in case some logic from eager_subs was accidentally left out?

    # use advanced indexing logic copied from Tensor.eager_subs:

    # materialize after checking for renaming case
    subs = OrderedDict((k, res.materialize(v)) for k, v in subs)

    # Compute result shapes.
    inputs = OrderedDict()
    for k, domain in res.inputs.items():
        inputs[k] = domain

    # Construct a dict with each input's positional dim,
    # counting from the right so as to support broadcasting.
    total_size = len(inputs) + len(res.output.shape)  # Assumes only scalar indices.
    new_dims = {}
    for k, domain in inputs.items():
        assert not domain.shape
        new_dims[k] = len(new_dims) - total_size

    # Use advanced indexing to construct a simultaneous substitution.
    index = []
    for k, domain in res.inputs.items():
        if k in subs:
            v = subs.get(k)
            if isinstance(v, Number):
                index.append(int(v.data))
            else:
                # Permute and expand v.data to end up at new_dims.
                assert isinstance(v, Tensor)
                v = v.align(tuple(k2 for k2 in inputs if k2 in v.inputs))
                assert isinstance(v, Tensor)
                v_shape = [1] * total_size
                for k2, size in zip(v.inputs, v.data.shape):
                    v_shape[new_dims[k2]] = size
                index.append(v.data.reshape(tuple(v_shape)))
        else:
            # Construct a [:] slice for this preserved input.
            offset_from_right = -1 - new_dims[k]
            index.append(
                ops.new_arange(res.data, domain.dtype).reshape(
                    (-1,) + (1,) * offset_from_right
                )
            )

    # Construct a [:] slice for the output.
    for i, size in enumerate(res.output.shape):
        offset_from_right = len(res.output.shape) - i - 1
        index.append(
            ops.new_arange(res.data, size).reshape((-1,) + (1,) * offset_from_right)
        )

    # the only difference from Tensor.eager_subs is here:
    # instead of indexing the rhs (lhs = rhs[index]), we index the lhs (lhs[index] = rhs)

    # unsqueeze to make broadcasting work
    src_inputs, src_data = src.inputs.copy(), src.data
    for k, v in res.inputs.items():
        if k not in src.inputs and isinstance(subs[k], Number):
            src_inputs[k] = Bint[1]
            src_data = src_data.unsqueeze(-1 - len(src.output.shape))
    src = Tensor(src_data, src_inputs, src.output.dtype).align(tuple(res.inputs.keys()))

    data = res.data
    data[tuple(index)] = src.data
    return Tensor(data, inputs, res.dtype)


@adjoint_ops.register(
    Subs, ops.LogaddexpOp, ops.AddOp, GaussianMixture, GaussianMixture, tuple
)
def adjoint_subs_gaussianmixture_gaussianmixture(
    adj_redop, adj_binop, out_adj, arg, subs
):

    if any(v.dtype == "real" and not isinstance(v, Variable) for k, v in subs):
        raise NotImplementedError(
            "TODO implement adjoint for substitution into Gaussian real variable"
        )

    # invert renaming
    renames = tuple((v.name, k) for k, v in subs if isinstance(v, Variable))
    out_adj = Subs(out_adj, renames)

    # inverting advanced indexing
    slices = tuple((k, v) for k, v in subs if not isinstance(v, Variable))

    assert len(slices + renames) == len(subs)

    in_adj_discrete = adjoint_ops(
        Subs, adj_redop, adj_binop, out_adj.terms[0], arg.terms[0], subs
    )[arg.terms[0]]

    arg_int_inputs = OrderedDict(
        (k, v) for k, v in arg.inputs.items() if v.dtype != "real"
    )
    out_adj_int_inputs = OrderedDict(
        (k, v) for k, v in out_adj.inputs.items() if v.dtype != "real"
    )

    arg_real_inputs = OrderedDict(
        (k, v) for k, v in arg.inputs.items() if v.dtype == "real"
    )

    align_inputs = OrderedDict(
        (k, v) for k, v in out_adj.terms[1].inputs.items() if v.dtype != "real"
    )
    align_inputs.update(arg_real_inputs)
    out_adj_info_vec, out_adj_precision = align_gaussian(align_inputs, out_adj.terms[1])

    in_adj_info_vec = list(
        adjoint_ops(
            Subs,
            adj_redop,
            adj_binop,  # ops.add, ops.mul,
            Tensor(out_adj_info_vec, out_adj_int_inputs),
            Tensor(arg.terms[1].info_vec, arg_int_inputs),
            slices,
        ).values()
    )[0]

    in_adj_precision = list(
        adjoint_ops(
            Subs,
            adj_redop,
            adj_binop,  # ops.add, ops.mul,
            Tensor(out_adj_precision, out_adj_int_inputs),
            Tensor(arg.terms[1].precision, arg_int_inputs),
            slices,
        ).values()
    )[0]

    assert isinstance(in_adj_info_vec, Tensor)
    assert isinstance(in_adj_precision, Tensor)

    in_adj_gaussian = Gaussian(
        in_adj_info_vec.data, in_adj_precision.data, arg.inputs.copy()
    )

    in_adj = in_adj_gaussian + in_adj_discrete
    return {arg: in_adj}


@adjoint_ops.register(
    Subs, ops.LogaddexpOp, ops.AddOp, Gaussian, GaussianMixture, tuple
)
def adjoint_subs_gaussianmixture_discrete(adj_redop, adj_binop, out_adj, arg, subs):

    if any(v.dtype == "real" and not isinstance(v, Variable) for k, v in subs):
        raise NotImplementedError(
            "TODO implement adjoint for substitution into Gaussian real variable"
        )

    out_adj_int_inputs = OrderedDict(
        (k, v) for k, v in out_adj.inputs.items() if v.dtype != "real"
    )
    out_adj_ = out_adj + Tensor(
        out_adj.info_vec.new_zeros(out_adj.info_vec.shape[:-1]), out_adj_int_inputs
    )
    return {arg: adjoint_ops(Subs, adj_redop, adj_binop, out_adj_, arg, subs)[arg]}


@adjoint_ops.register(
    Subs, ops.LogaddexpOp, ops.AddOp, (GaussianMixture, Gaussian), Gaussian, tuple
)
def adjoint_subs_gaussian_gaussian(adj_redop, adj_binop, out_adj, arg, subs):

    if any(v.dtype == "real" and not isinstance(v, Variable) for k, v in subs):
        raise NotImplementedError(
            "TODO implement adjoint for substitution into Gaussian real variable"
        )

    arg_int_inputs = OrderedDict(
        (k, v) for k, v in arg.inputs.items() if v.dtype != "real"
    )
    arg_ = arg + Tensor(arg.info_vec.new_zeros(arg.info_vec.shape[:-1]), arg_int_inputs)
    return {arg: adjoint_ops(Subs, adj_redop, adj_binop, out_adj, arg_, subs)[arg_]}


@adjoint_ops.register(
    Subs, ops.LogaddexpOp, ops.AddOp, (Number, Tensor), GaussianMixture, tuple
)
def adjoint_subs_gaussianmixture_discrete(adj_redop, adj_binop, out_adj, arg, subs):

    if any(v.dtype == "real" and not isinstance(v, Variable) for k, v in subs):
        raise NotImplementedError(
            "TODO implement adjoint for substitution into Gaussian real variable"
        )

    # invert renaming
    renames = tuple((v.name, k) for k, v in subs if isinstance(v, Variable))
    out_adj = Subs(out_adj, renames)

    # inverting advanced indexing
    slices = tuple((k, v) for k, v in subs if not isinstance(v, Variable))

    arg_int_inputs = OrderedDict(
        (k, v) for k, v in arg.inputs.items() if v.dtype != "real"
    )

    zeros_like_out = Subs(
        Tensor(
            arg.terms[1].info_vec.new_full(
                arg.terms[1].info_vec.shape[:-1], ops.UNITS[adj_binop]
            ),
            arg_int_inputs,
        ),
        slices,
    )
    out_adj = adj_binop(out_adj, zeros_like_out)

    in_adj_discrete = adjoint_ops(
        Subs, adj_redop, adj_binop, out_adj, arg.terms[0], subs
    )[arg.terms[0]]

    # invert the slicing for the Gaussian term even though the message does not affect the values
    in_adj_info_vec = list(
        adjoint_ops(
            Subs,
            adj_redop,
            adj_binop,  # ops.add, ops.mul,
            zeros_like_out,
            Tensor(arg.terms[1].info_vec, arg_int_inputs),
            slices,
        ).values()
    )[0]

    in_adj_precision = list(
        adjoint_ops(
            Subs,
            adj_redop,
            adj_binop,  # ops.add, ops.mul,
            zeros_like_out,
            Tensor(arg.terms[1].precision, arg_int_inputs),
            slices,
        ).values()
    )[0]

    assert isinstance(in_adj_info_vec, Tensor)
    assert isinstance(in_adj_precision, Tensor)

    in_adj_gaussian = Gaussian(
        in_adj_info_vec.data, in_adj_precision.data, arg.inputs.copy()
    )

    in_adj = in_adj_gaussian + in_adj_discrete
    return {arg: in_adj}<|MERGE_RESOLUTION|>--- conflicted
+++ resolved
@@ -13,8 +13,7 @@
 from funsor.interpreter import interpretation
 from funsor.ops import AssociativeOp
 from funsor.registry import KeyedRegistry
-<<<<<<< HEAD
-=======
+from funsor.tensor import Tensor
 from funsor.terms import (
     Binary,
     Cat,
@@ -28,9 +27,6 @@
     substitute,
     to_funsor,
 )
->>>>>>> 47639f7b
-from funsor.tensor import Tensor
-from funsor.terms import Binary, Cat, Funsor, Number, Reduce, Slice, Subs, Variable, reflect, substitute, to_funsor
 
 
 def _alpha_unmangle(expr):
