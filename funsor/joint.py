import math
from collections import OrderedDict
from functools import reduce
from typing import Union

import torch
from multipledispatch import dispatch
from multipledispatch.variadic import Variadic

import funsor.ops as ops
from funsor.cnf import Contraction, GaussianMixture, AnyOp
from funsor.delta import MultiDelta
from funsor.domains import bint
from funsor.gaussian import Gaussian, align_gaussian, cholesky_solve, cholesky_inverse
from funsor.integrate import Integrate
from funsor.ops import AssociativeOp
from funsor.terms import Funsor, Number, Reduce, Unary, Variable, eager, moment_matching, normalize
from funsor.torch import Tensor, align_tensor


<<<<<<< HEAD
@dispatch(str, Variadic[(Gaussian, GaussianMixture)])
def eager_cat_homogeneous(name, *parts):
=======
@eager.register(Joint, tuple, Funsor, Funsor)
def eager_joint(deltas, discrete, gaussian):

    if not isinstance(gaussian, (Number, Tensor, Gaussian)):
        return Joint(deltas, discrete) + gaussian

    if any(not isinstance(d, Delta) for d in deltas):
        new_deltas = []
        for d in deltas:
            if isinstance(d, Delta):
                new_deltas.append(d)
            elif isinstance(d, (Number, Tensor)):
                discrete += d
            else:
                raise ValueError("Invalid component for Joint: {}".format(d))
        return Joint(tuple(new_deltas), discrete) + gaussian

    if isinstance(gaussian, (Number, Tensor)) and gaussian is not Number(0):
        discrete += gaussian
        return Joint(deltas, discrete, Number(0))

    # Demote a Joint to a simpler elementary funsor.
    if not deltas:
        if gaussian is Number(0):
            return discrete
        elif discrete is Number(0):
            return gaussian
    elif len(deltas) == 1:
        if discrete is Number(0) and gaussian is Number(0):
            return deltas[0]

    return None  # defer to default implementation


@eager.register(Independent, Joint, str, str, str)
def eager_independent(joint, reals_var, bint_var, diag_var):
    for i, delta in enumerate(joint.deltas):
        if delta.name == diag_var:
            delta = Independent(delta, reals_var, bint_var, diag_var)
            deltas = joint.deltas[:i] + (delta,) + joint.deltas[1+i:]
            discrete = joint.discrete
            if bint_var in discrete.inputs:
                discrete = discrete.reduce(ops.add, bint_var)
            gaussian = joint.gaussian
            if bint_var in gaussian.inputs:
                gaussian = gaussian.reduce(ops.add, bint_var)
            return Joint(deltas, discrete, gaussian)

    return None  # defer to default implementation


@dispatch(str, str, Variadic[Gaussian, Joint])
def eager_cat_homogeneous(name, part_name, *parts):
>>>>>>> d18c78e6
    assert parts
    output = parts[0].output
    inputs = OrderedDict([(part_name, None)])
    for part in parts:
        assert part.output == output
        assert part_name in part.inputs
        inputs.update(part.inputs)

    int_inputs = OrderedDict((k, v) for k, v in inputs.items() if v.dtype != "real")
    real_inputs = OrderedDict((k, v) for k, v in inputs.items() if v.dtype == "real")
    inputs = int_inputs.copy()
    inputs.update(real_inputs)
    discretes = []
    info_vecs = []
    precisions = []
    for part in parts:
        inputs[part_name] = part.inputs[part_name]
        int_inputs[part_name] = inputs[part_name]
        shape = tuple(d.size for d in int_inputs.values())
        if isinstance(part, Gaussian):
            discrete = None
            gaussian = part
        elif issubclass(type(part), GaussianMixture):  # TODO figure out why isinstance isn't working
            discrete, gaussian = part.terms[0], part.terms[1]
            discrete = align_tensor(int_inputs, discrete).expand(shape)
        else:
            raise ValueError
        discretes.append(discrete)
        info_vec, precision = align_gaussian(inputs, gaussian)
        info_vecs.append(info_vec.expand(shape + (-1,)))
        precisions.append(precision.expand(shape + (-1, -1)))
    if part_name != name:
        del inputs[part_name]
        del int_inputs[part_name]

    dim = 0
    info_vec = torch.cat(info_vecs, dim=dim)
    precision = torch.cat(precisions, dim=dim)
    inputs[name] = bint(info_vec.size(dim))
    int_inputs[name] = inputs[name]
    result = Gaussian(info_vec, precision, inputs)
    if any(d is not None for d in discretes):
        for i, d in enumerate(discretes):
            if d is None:
                discretes[i] = info_vecs[i].new_zeros(info_vecs[i].shape[:-1])
        discrete = torch.cat(discretes, dim=dim)
        result += Tensor(discrete, int_inputs)
    return result


#################################
# patterns for moment-matching
#################################

@moment_matching.register(Contraction, AssociativeOp, AssociativeOp, frozenset, Variadic[object])
def moment_matching_contract_default(*args):
    return None


@moment_matching.register(Contraction, ops.LogAddExpOp, ops.AddOp, frozenset, (Number, Tensor), Gaussian)
def moment_matching_contract_joint(red_op, bin_op, reduced_vars, discrete, gaussian):

    approx_vars = frozenset(k for k in reduced_vars if k in gaussian.inputs
                            and gaussian.inputs[k].dtype != 'real')
    exact_vars = reduced_vars - approx_vars

    if exact_vars and approx_vars:
        return Contraction(red_op, bin_op, exact_vars, discrete, gaussian).reduce(red_op, approx_vars)

    if approx_vars and not exact_vars:
        discrete += gaussian.log_normalizer
        new_discrete = discrete.reduce(ops.logaddexp, approx_vars.intersection(discrete.inputs))
        new_discrete = discrete.reduce(ops.logaddexp, approx_vars.intersection(discrete.inputs))
        num_elements = reduce(ops.mul, [
            gaussian.inputs[k].num_elements for k in approx_vars.difference(discrete.inputs)], 1)
        if num_elements != 1:
            new_discrete -= math.log(num_elements)

        int_inputs = OrderedDict((k, d) for k, d in gaussian.inputs.items() if d.dtype != 'real')
        probs = (discrete - new_discrete.clamp_finite()).exp()

        old_loc = Tensor(cholesky_solve(gaussian.info_vec.unsqueeze(-1),
                                        gaussian._precision_chol).squeeze(-1),
                         int_inputs)
        new_loc = (probs * old_loc).reduce(ops.add, approx_vars)
        old_cov = Tensor(cholesky_inverse(gaussian._precision_chol), int_inputs)
        diff = old_loc - new_loc
        outers = Tensor(diff.data.unsqueeze(-1) * diff.data.unsqueeze(-2), diff.inputs)
        new_cov = ((probs * old_cov).reduce(ops.add, approx_vars) +
                   (probs * outers).reduce(ops.add, approx_vars))

        # Numerically stabilize by adding bogus precision to empty components.
        total = probs.reduce(ops.add, approx_vars)
        mask = (total.data == 0).to(total.data.dtype).unsqueeze(-1).unsqueeze(-1)
        new_cov.data += mask * torch.eye(new_cov.data.size(-1))

        new_precision = Tensor(cholesky_inverse(new_cov.data.cholesky()), new_cov.inputs)
        new_info_vec = new_precision.data.matmul(new_loc.data.unsqueeze(-1)).squeeze(-1)
        new_inputs = new_loc.inputs.copy()
        new_inputs.update((k, d) for k, d in gaussian.inputs.items() if d.dtype == 'real')
        new_gaussian = Gaussian(new_info_vec, new_precision.data, new_inputs)
        new_discrete -= new_gaussian.log_normalizer

        return new_discrete + new_gaussian

    return None


####################################################
# Patterns for normalizing and evaluating Integrate
####################################################

@normalize.register(Integrate, Funsor, Funsor, frozenset)
def normalize_integrate(log_measure, integrand, reduced_vars):
    return Contraction(ops.add, ops.mul, reduced_vars, log_measure.exp(), integrand)


@normalize.register(Integrate,
                    Contraction[Union[AnyOp, ops.LogAddExpOp], ops.AddOp, frozenset, tuple], Funsor, frozenset)
def normalize_integrate_contraction(log_measure, integrand, reduced_vars):
    delta_terms = [t for t in log_measure.terms if isinstance(t, MultiDelta)
                   and t.fresh.intersection(reduced_vars, integrand.inputs)]
    for delta in delta_terms:
        integrand = integrand(**{name: point for name, (point, log_density) in delta.terms
                                 if name in reduced_vars.intersection(integrand.inputs)})
    return normalize_integrate(log_measure, integrand, reduced_vars)


@eager.register(Contraction, ops.AddOp, ops.MulOp, frozenset,
                Unary[ops.ExpOp, Union[MultiDelta, Gaussian, Number, Tensor]],
                (Variable, MultiDelta, Gaussian, Number, Tensor, GaussianMixture))
def eager_contraction_binary_to_integrate(red_op, bin_op, reduced_vars, lhs, rhs):

    if reduced_vars - reduced_vars.intersection(lhs.inputs, rhs.inputs):
        result = eager.dispatch(Contraction, red_op, bin_op, reduced_vars, (lhs, rhs))
        if result is not None:
            return result

    result = eager.dispatch(Integrate, lhs.log(), rhs, reduced_vars)
    if result is not None:
        return result

    return None


@eager.register(Reduce, ops.AddOp, Unary[ops.ExpOp, Union[Gaussian, Tensor, MultiDelta]], frozenset)
def eager_reduce_exp(op, arg, reduced_vars):
    # x.exp().reduce(ops.add) == x.reduce(ops.logaddexp).exp()
    log_result = arg.arg.reduce(ops.logaddexp, reduced_vars)
    if log_result is not normalize(Reduce, ops.logaddexp, arg.arg, reduced_vars):
        return log_result.exp()
    return None<|MERGE_RESOLUTION|>--- conflicted
+++ resolved
@@ -18,64 +18,8 @@
 from funsor.torch import Tensor, align_tensor
 
 
-<<<<<<< HEAD
-@dispatch(str, Variadic[(Gaussian, GaussianMixture)])
-def eager_cat_homogeneous(name, *parts):
-=======
-@eager.register(Joint, tuple, Funsor, Funsor)
-def eager_joint(deltas, discrete, gaussian):
-
-    if not isinstance(gaussian, (Number, Tensor, Gaussian)):
-        return Joint(deltas, discrete) + gaussian
-
-    if any(not isinstance(d, Delta) for d in deltas):
-        new_deltas = []
-        for d in deltas:
-            if isinstance(d, Delta):
-                new_deltas.append(d)
-            elif isinstance(d, (Number, Tensor)):
-                discrete += d
-            else:
-                raise ValueError("Invalid component for Joint: {}".format(d))
-        return Joint(tuple(new_deltas), discrete) + gaussian
-
-    if isinstance(gaussian, (Number, Tensor)) and gaussian is not Number(0):
-        discrete += gaussian
-        return Joint(deltas, discrete, Number(0))
-
-    # Demote a Joint to a simpler elementary funsor.
-    if not deltas:
-        if gaussian is Number(0):
-            return discrete
-        elif discrete is Number(0):
-            return gaussian
-    elif len(deltas) == 1:
-        if discrete is Number(0) and gaussian is Number(0):
-            return deltas[0]
-
-    return None  # defer to default implementation
-
-
-@eager.register(Independent, Joint, str, str, str)
-def eager_independent(joint, reals_var, bint_var, diag_var):
-    for i, delta in enumerate(joint.deltas):
-        if delta.name == diag_var:
-            delta = Independent(delta, reals_var, bint_var, diag_var)
-            deltas = joint.deltas[:i] + (delta,) + joint.deltas[1+i:]
-            discrete = joint.discrete
-            if bint_var in discrete.inputs:
-                discrete = discrete.reduce(ops.add, bint_var)
-            gaussian = joint.gaussian
-            if bint_var in gaussian.inputs:
-                gaussian = gaussian.reduce(ops.add, bint_var)
-            return Joint(deltas, discrete, gaussian)
-
-    return None  # defer to default implementation
-
-
-@dispatch(str, str, Variadic[Gaussian, Joint])
+@dispatch(str, str, Variadic[(Gaussian, GaussianMixture)])
 def eager_cat_homogeneous(name, part_name, *parts):
->>>>>>> d18c78e6
     assert parts
     output = parts[0].output
     inputs = OrderedDict([(part_name, None)])
