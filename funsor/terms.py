--- conflicted
+++ resolved
@@ -1658,16 +1658,10 @@
         return super()._alpha_convert(alpha_subs)
 
 
-<<<<<<< HEAD
 @simplify.register(Binary, GetitemOp, Lambda, (Funsor, Align))
 def simplify_getitem_lambda(op, lhs, rhs):
-    if op.offset == 0:
-=======
-@eager.register(Binary, GetitemOp, Lambda, (Funsor, Align))
-def eager_getitem_lambda(op, lhs, rhs):
     offset = op.defaults["offset"]
     if offset == 0:
->>>>>>> 7c7e0c51
         return Subs(lhs.expr, ((lhs.var.name, rhs),))
     expr = GetitemOp(offset - 1)(lhs.expr, rhs)
     return Lambda(lhs.var, expr)
