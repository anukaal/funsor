from functools import reduce

import funsor.ops as ops
from funsor.cnf import Contraction
from funsor.interpreter import interpretation
from funsor.optimizer import apply_optimizer
from funsor.sum_product import sum_product
<<<<<<< HEAD
from funsor.terms import Funsor, normalize
=======
from funsor.terms import Funsor, reflect
from funsor.torch import Tensor


BACKEND_OPS = {
    "torch": (ops.add, ops.mul),
    "pyro.ops.einsum.torch_log": (ops.logaddexp, ops.add),
    "pyro.ops.einsum.torch_marginal": (ops.logaddexp, ops.add),
    "pyro.ops.einsum.torch_map": (ops.max, ops.add),
    "pyro.ops.einsum.torch_sample": (ops.logaddexp, ops.add),
}

BACKEND_ADJOINT_OPS = {
    "pyro.ops.einsum.torch_marginal": (ops.logaddexp, ops.add),
    "pyro.ops.einsum.torch_map": (ops.max, ops.add),
}


def _make_base_lhs(prod_op, arg, reduced_vars, normalized=False):
    if not all(isinstance(d.dtype, int) for d in arg.inputs.values()):
        raise NotImplementedError("TODO implement continuous base lhss")

    if prod_op not in (ops.add, ops.mul):
        raise NotImplementedError("{} not supported product op".format(prod_op))

    make_unit = torch.ones if prod_op is ops.mul else torch.zeros

    sizes = OrderedDict(set((var, dtype) for var, dtype in arg.inputs.items()))
    terms = tuple(
        Tensor(make_unit((d.dtype,)) / float(d.dtype), OrderedDict([(var, d)]))
        if normalized else
        Tensor(make_unit((d.dtype,)), OrderedDict([(var, d)]))
        for var, d in sizes.items() if var in reduced_vars
    )
    return Finitary(prod_op, terms) if len(terms) > 1 else terms[0]
>>>>>>> 0309698c


def naive_contract_einsum(eqn, *terms, **kwargs):
    """
    Use for testing Contract against einsum
    """
    assert "plates" not in kwargs

    backend = kwargs.pop('backend', 'torch')
    if backend in BACKEND_OPS:
        sum_op, prod_op = BACKEND_OPS[backend]
    else:
        raise ValueError("{} backend not implemented".format(backend))

    assert isinstance(eqn, str)
    assert all(isinstance(term, Funsor) for term in terms)
    inputs, output = eqn.split('->')
    inputs = inputs.split(',')
    assert len(inputs) == len(terms)
    assert len(output.split(',')) == 1
    input_dims = frozenset(d for inp in inputs for d in inp)
    output_dims = frozenset(d for d in output)
    reduced_vars = input_dims - output_dims
    return Contraction(sum_op, prod_op, reduced_vars, *terms)


def naive_einsum(eqn, *terms, **kwargs):
    """
    Implements standard variable elimination.
    """
    backend = kwargs.pop('backend', 'torch')
    if backend in BACKEND_OPS:
        sum_op, prod_op = BACKEND_OPS[backend]
    else:
        raise ValueError("{} backend not implemented".format(backend))

    assert isinstance(eqn, str)
    assert all(isinstance(term, Funsor) for term in terms)
    inputs, output = eqn.split('->')
    assert len(output.split(',')) == 1
    input_dims = frozenset(d for inp in inputs.split(',') for d in inp)
    output_dims = frozenset(output)
    reduce_dims = input_dims - output_dims
    return reduce(prod_op, terms).reduce(sum_op, reduce_dims)


def naive_plated_einsum(eqn, *terms, **kwargs):
    """
    Implements Tensor Variable Elimination (Algorithm 1 in [Obermeyer et al 2019])

    [Obermeyer et al 2019] Obermeyer, F., Bingham, E., Jankowiak, M., Chiu, J.,
        Pradhan, N., Rush, A., and Goodman, N.  Tensor Variable Elimination for
        Plated Factor Graphs, 2019
    """
    plates = kwargs.pop('plates', '')
    if not plates:
        return naive_einsum(eqn, *terms, **kwargs)

    backend = kwargs.pop('backend', 'torch')
    if backend in BACKEND_OPS:
        sum_op, prod_op = BACKEND_OPS[backend]
    else:
        raise ValueError("{} backend not implemented".format(backend))

    assert isinstance(eqn, str)
    assert all(isinstance(term, Funsor) for term in terms)
    inputs, output = eqn.split('->')
    inputs = inputs.split(',')
    assert len(inputs) == len(terms)
    assert len(output.split(',')) == 1
    input_dims = frozenset(d for inp in inputs for d in inp)
    output_dims = frozenset(d for d in output)
    plate_dims = frozenset(plates) - output_dims
    reduce_vars = input_dims - output_dims - frozenset(plates)

    output_plates = output_dims & frozenset(plates)
    if not all(output_plates.issubset(inp) for inp in inputs):
        raise NotImplementedError("TODO")

    eliminate = plate_dims | reduce_vars
    return sum_product(sum_op, prod_op, terms, eliminate, frozenset(plates))


def einsum(eqn, *terms, **kwargs):
    r"""
    Top-level interface for optimized tensor variable elimination.

    :param str equation: An einsum equation.
    :param funsor.terms.Funsor \*terms: One or more operands.
    :param set plates: Optional keyword argument denoting which funsor
        dimensions are plate dimensions. Among all input dimensions (from
        terms): dimensions in plates but not in outputs are product-reduced;
        dimensions in neither plates nor outputs are sum-reduced.
    """
    with interpretation(normalize):
        naive_ast = naive_plated_einsum(eqn, *terms, **kwargs)
    return apply_optimizer(naive_ast)<|MERGE_RESOLUTION|>--- conflicted
+++ resolved
@@ -5,11 +5,7 @@
 from funsor.interpreter import interpretation
 from funsor.optimizer import apply_optimizer
 from funsor.sum_product import sum_product
-<<<<<<< HEAD
 from funsor.terms import Funsor, normalize
-=======
-from funsor.terms import Funsor, reflect
-from funsor.torch import Tensor
 
 
 BACKEND_OPS = {
@@ -24,26 +20,6 @@
     "pyro.ops.einsum.torch_marginal": (ops.logaddexp, ops.add),
     "pyro.ops.einsum.torch_map": (ops.max, ops.add),
 }
-
-
-def _make_base_lhs(prod_op, arg, reduced_vars, normalized=False):
-    if not all(isinstance(d.dtype, int) for d in arg.inputs.values()):
-        raise NotImplementedError("TODO implement continuous base lhss")
-
-    if prod_op not in (ops.add, ops.mul):
-        raise NotImplementedError("{} not supported product op".format(prod_op))
-
-    make_unit = torch.ones if prod_op is ops.mul else torch.zeros
-
-    sizes = OrderedDict(set((var, dtype) for var, dtype in arg.inputs.items()))
-    terms = tuple(
-        Tensor(make_unit((d.dtype,)) / float(d.dtype), OrderedDict([(var, d)]))
-        if normalized else
-        Tensor(make_unit((d.dtype,)), OrderedDict([(var, d)]))
-        for var, d in sizes.items() if var in reduced_vars
-    )
-    return Finitary(prod_op, terms) if len(terms) > 1 else terms[0]
->>>>>>> 0309698c
 
 
 def naive_contract_einsum(eqn, *terms, **kwargs):
